--- conflicted
+++ resolved
@@ -18,11 +18,7 @@
 jobs:
   changes:
     name: Check for file changes
-<<<<<<< HEAD
-    runs-on: ubuntu-20.04
-=======
     runs-on: ubuntu-22.04
->>>>>>> e66a29ec
     outputs:
       docs: ${{ steps.filter.outputs.docs }}
     steps:
@@ -35,11 +31,7 @@
 
   test_documentation:
     name: Test Documentation
-<<<<<<< HEAD
-    runs-on: ubuntu-20.04
-=======
     runs-on: ubuntu-22.04
->>>>>>> e66a29ec
     needs: [changes]
     if: needs.changes.outputs.docs == 'true'
 
@@ -110,11 +102,7 @@
 
   documentation_lint:
     name: Documentation Linting Checks
-<<<<<<< HEAD
-    runs-on: ubuntu-20.04
-=======
     runs-on: ubuntu-22.04
->>>>>>> e66a29ec
     needs: [changes]
     if: needs.changes.outputs.docs == 'true'
 
