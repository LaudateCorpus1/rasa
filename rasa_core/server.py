import logging
import os
import tempfile
import zipfile
from functools import wraps
from inspect import isawaitable
from sanic import Sanic, response
from sanic.exceptions import NotFound
from sanic.request import Request
from sanic_cors import CORS
from sanic_jwt import Initialize, exceptions
from typing import List, Text, Optional, Union, Callable, Any

<<<<<<< HEAD
=======
from flask import Flask, request, abort, Response, jsonify, json, send_file
from flask_cors import CORS, cross_origin
from flask_jwt_simple import JWTManager, view_decorators

>>>>>>> 858cb1ce
import rasa
from rasa_core import utils, constants
from rasa_core.channels import CollectingOutputChannel, UserMessage
from rasa_core.domain import Domain
from rasa_core.events import Event
from rasa_core.policies import PolicyEnsemble
from rasa_core.test import test
from rasa_core.trackers import DialogueStateTracker, EventVerbosity
from rasa_core.utils import dump_obj_as_str_to_file

logger = logging.getLogger(__name__)


class ErrorResponse(Exception):
    def __init__(self, status, reason, message, details=None, help_url=None):
        self.error_info = {
            "version": rasa.__version__,
            "status": "failure",
            "message": message,
            "reason": reason,
            "details": details or {},
            "help": help_url,
            "code": status
        }
        self.status = status


def _docs(sub_url: Text) -> Text:
    """Create a url to a subpart of the docs."""
    return constants.DOCS_BASE_URL + sub_url


def ensure_loaded_agent(app):
    """Wraps a request handler ensuring there is a loaded and usable model."""

    def decorator(f):
        @wraps(f)
        def decorated(*args, **kwargs):
            if not app.agent or not app.agent.is_ready():
                raise ErrorResponse(
                    503,
                    "NoAgent",
                    "No agent loaded. To continue processing, a "
                    "model of a trained agent needs to be loaded.",
                    help_url=_docs("/server.html#running-the-http-server"))

            return f(*args, **kwargs)

        return decorated

    return decorator


def request_parameters(request):
    if request.method == 'GET':
        return request.raw_args
    else:
        try:
            return request.json
        except ValueError as e:
            logger.error("Failed to decode json during respond request. "
                         "Error: {}.".format(e))
            raise


def requires_auth(app: Sanic,
                  token: Optional[Text] = None
                  ) -> Callable[[Any], Any]:
    """Wraps a request handler with token authentication."""

    def decorator(f: Callable[[Any, Any, Any], Any]
                  ) -> Callable[[Any, Any], Any]:
        def sender_id_from_args(args: Any,
                                kwargs: Any) -> Optional[Text]:
            argnames = utils.arguments_of(f)
            try:
                sender_id_arg_idx = argnames.index("sender_id")
                if "sender_id" in kwargs:  # try to fetch from kwargs first
                    return kwargs["sender_id"]
                if sender_id_arg_idx < len(args):
                    return args[sender_id_arg_idx]
                return None
            except ValueError:
                return None

        def sufficient_scope(request,
                             *args: Any,
                             **kwargs: Any) -> Optional[bool]:
            jwt_data = request.app.auth.extract_payload(request)
            user = jwt_data.get("user", {})

            username = user.get("username", None)
            role = user.get("role", None)

            if role == "admin":
                return True
            elif role == "user":
                sender_id = sender_id_from_args(args, kwargs)
                return sender_id is not None and username == sender_id
            else:
                return False

        @wraps(f)
        async def decorated(request: Request,
                            *args: Any,
                            **kwargs: Any) -> Any:

            provided = utils.default_arg(request, 'token', None)
            # noinspection PyProtectedMember
            if token is not None and provided == token:
                result = f(request, *args, **kwargs)
                if isawaitable(result):
                    result = await result
                return result
            elif (app.config.get('USE_JWT') and
                  request.app.auth.is_authenticated(request)):
                if sufficient_scope(request, *args, **kwargs):
                    result = f(request, *args, **kwargs)
                    if isawaitable(result):
                        result = await result
                    return result
                raise ErrorResponse(
                    403, "NotAuthorized",
                    "User has insufficient permissions.",
                    help_url=_docs(
                        "/server.html#security-considerations"))
            elif token is None and app.config.get('USE_JWT') is None:
                # authentication is disabled
                result = f(request, *args, **kwargs)
                if isawaitable(result):
                    result = await result
                return result
            raise ErrorResponse(
                401, "NotAuthenticated", "User is not authenticated.",
                help_url=_docs("/server.html#security-considerations"))

        return decorated

    return decorator


def event_verbosity_parameter(request, default_verbosity):
    event_verbosity_str = request.raw_args.get(
        'include_events', default_verbosity.name).upper()
    try:
        return EventVerbosity[event_verbosity_str]
    except KeyError:
        enum_values = ", ".join([e.name for e in EventVerbosity])
        raise ErrorResponse(404, "InvalidParameter",
                            "Invalid parameter value for 'include_events'. "
                            "Should be one of {}".format(enum_values),
                            {"parameter": "include_events", "in": "query"})


# noinspection PyUnusedLocal
async def authenticate(request):
    raise exceptions.AuthenticationFailed(
        "Direct JWT authentication not supported. You should already have "
        "a valid JWT from an authentication provider, Rasa will just make "
        "sure that the token is valid, but not issue new tokens.")


def create_app(agent=None,
               cors_origins: Union[Text, List[Text]] = "*",
               auth_token: Optional[Text] = None,
               jwt_secret: Optional[Text] = None,
                jwt_method: Text = "HS256",
               ):
    """Class representing a Rasa Core HTTP server."""

    app = Sanic(__name__)
    CORS(app,
         resources={r"/*": {"origins": cors_origins or ""}},
         automatic_options=True)

    # Setup the Sanic-JWT extension
    if jwt_secret and jwt_method:
        # since we only want to check signatures, we don't actually care
        # about the JWT method and set the passed secret as either symmetric
        # or asymmetric key. jwt lib will choose the right one based on method
        app.config['USE_JWT'] = True
        Initialize(app,
                   secret=jwt_secret,
                   authenticate=authenticate,
                   algorithm=jwt_method,
                   user_id="username")

    app.agent = agent

    @app.listener('after_server_start')
    async def warn_if_agent_is_unavailable(app, loop):
        if not app.agent or not app.agent.is_ready():
            logger.warning("The loaded agent is not ready to be used yet "
                           "(e.g. only the NLU interpreter is configured, "
                           "but no Core model is loaded). This is NOT AN ISSUE "
                           "some endpoints are not available until the agent "
                           "is ready though.")

    @app.exception(NotFound)
    @app.exception(ErrorResponse)
    async def ignore_404s(request: Request, exception: ErrorResponse):
        return response.json(exception.error_info,
                             status=exception.status)

    @app.get("/")
    async def hello(request: Request):
        """Check if the server is running and responds with the version."""
        return response.text("hello from Rasa: " + rasa.__version__)

    @app.get("/version")
    async def version(request: Request):
        """respond with the version number of the installed rasa core."""

        return response.json({
            "version": rasa.__version__,
            "minimum_compatible_version": constants.MINIMUM_COMPATIBLE_VERSION
        })

    # <sender_id> can be be 'default' if there's only 1 client
    @app.post("/conversations/<sender_id>/execute")
    @requires_auth(app, auth_token)
    @ensure_loaded_agent(app)
    async def execute_action(request: Request, sender_id: Text):
        request_params = request.json

        # we'll accept both parameters to specify the actions name
        action_to_execute = (request_params.get("name") or
                             request_params.get("action"))

        policy = request_params.get("policy", None)
        confidence = request_params.get("confidence", None)
        verbosity = event_verbosity_parameter(request,
                                              EventVerbosity.AFTER_RESTART)

        try:
            out = CollectingOutputChannel()
            await app.agent.execute_action(sender_id,
                                           action_to_execute,
                                           out,
                                           policy,
                                           confidence)

            # retrieve tracker and set to requested state
            tracker = app.agent.tracker_store.get_or_create_tracker(sender_id)
            state = tracker.current_state(verbosity)
            return response.json({"tracker": state,
                                  "messages": out.messages})

        except ValueError as e:
            raise ErrorResponse(400, "ValueError", e)
        except Exception as e:
            logger.error("Encountered an exception while running action '{}'. "
                         "Bot will continue, but the actions events are lost. "
                         "Make sure to fix the exception in your custom "
                         "code.".format(action_to_execute))
            logger.debug(e, exc_info=True)
            raise ErrorResponse(500, "ValueError",
                                "Server failure. Error: {}".format(e))

    @app.post("/conversations/<sender_id>/tracker/events")
    @requires_auth(app, auth_token)
    @ensure_loaded_agent(app)
    async def append_event(request: Request, sender_id: Text):
        """Append a list of events to the state of a conversation"""

        request_params = request.json
        evt = Event.from_parameters(request_params)
        tracker = app.agent.tracker_store.get_or_create_tracker(sender_id)
        verbosity = event_verbosity_parameter(request,
                                              EventVerbosity.AFTER_RESTART)

        if evt:
            tracker.update(evt)
            app.agent.tracker_store.save(tracker)
            return response.json(tracker.current_state(verbosity))
        else:
            logger.warning(
                "Append event called, but could not extract a "
                "valid event. Request JSON: {}".format(request_params))
            raise ErrorResponse(400, "InvalidParameter",
                                "Couldn't extract a proper event from the "
                                "request body.",
                                {"parameter": "", "in": "body"})

    @app.put("/conversations/<sender_id>/tracker/events")
    @requires_auth(app, auth_token)
    @ensure_loaded_agent(app)
    async def replace_events(request: Request, sender_id: Text):
        """Use a list of events to set a conversations tracker to a state."""

        request_params = request.json
        verbosity = event_verbosity_parameter(request,
                                              EventVerbosity.AFTER_RESTART)

        tracker = DialogueStateTracker.from_dict(sender_id,
                                                 request_params,
                                                 app.agent.domain.slots)
        # will override an existing tracker with the same id!
        app.agent.tracker_store.save(tracker)
        return response.json(tracker.current_state(verbosity))

    @app.get("/conversations")
    @requires_auth(app, auth_token)
    async def list_trackers(request: Request):
        if app.agent.tracker_store:
            keys = list(app.agent.tracker_store.keys())
        else:
            keys = []

        return response.json(keys)

    @app.get("/conversations/<sender_id>/tracker")
    @requires_auth(app, auth_token)
    async def retrieve_tracker(request: Request, sender_id: Text):
        """Get a dump of a conversation's tracker including its events."""

        if not app.agent.tracker_store:
            raise ErrorResponse(503, "NoTrackerStore",
                                "No tracker store available. Make sure to "
                                "configure a tracker store when starting "
                                "the server.")

        # parameters
        default_verbosity = EventVerbosity.AFTER_RESTART

        # this is for backwards compatibility
        if "ignore_restarts" in request.raw_args:
            ignore_restarts = utils.bool_arg(request, 'ignore_restarts',
                                             default=False)
            if ignore_restarts:
                default_verbosity = EventVerbosity.ALL

        if "events" in request.raw_args:
            include_events = utils.bool_arg(request, 'events',
                                            default=True)
            if not include_events:
                default_verbosity = EventVerbosity.NONE

        verbosity = event_verbosity_parameter(request,
                                              default_verbosity)

        # retrieve tracker and set to requested state
        tracker = app.agent.tracker_store.get_or_create_tracker(sender_id)
        if not tracker:
            raise ErrorResponse(503,
                                "NoDomain",
                                "Could not retrieve tracker. Most likely "
                                "because there is no domain set on the agent.")

        until_time = utils.float_arg(request, 'until')
        if until_time is not None:
            tracker = tracker.travel_back_in_time(until_time)

        # dump and return tracker

        state = tracker.current_state(verbosity)
        return response.json(state)

    @app.get("/conversations/<sender_id>/story")
    @requires_auth(app, auth_token)
    async def retrieve_story(request: Request, sender_id: Text):
        """Get an end-to-end story corresponding to this conversation."""

        if not app.agent.tracker_store:
            raise ErrorResponse(503, "NoTrackerStore",
                                "No tracker store available. Make sure to "
                                "configure "
                                "a tracker store when starting the server.")

        # retrieve tracker and set to requested state
        tracker = app.agent.tracker_store.get_or_create_tracker(sender_id)
        if not tracker:
            raise ErrorResponse(503,
                                "NoDomain",
                                "Could not retrieve tracker. Most likely "
                                "because there is no domain set on the agent.")

        until_time = utils.float_arg(request, 'until')
        if until_time is not None:
            tracker = tracker.travel_back_in_time(until_time)

        # dump and return tracker
        state = tracker.export_stories(e2e=True)
        return response.text(state)

    @app.route("/conversations/<sender_id>/respond", methods=['GET', 'POST'])
    @requires_auth(app, auth_token)
    @ensure_loaded_agent(app)
    async def respond(request: Request, sender_id: Text):
        request_params = request_parameters(request)

        if 'query' in request_params:
            message = request_params['query']
        elif 'q' in request_params:
            message = request_params['q']
        else:
            raise ErrorResponse(400,
                                "InvalidParameter",
                                "Missing the message parameter.",
                                {"parameter": "query", "in": "query"})

        try:
            # Set the output channel
            out = CollectingOutputChannel()
            # Fetches the appropriate bot response in a json format
            responses = await app.agent.handle_text(message,
                                                    output_channel=out,
                                                    sender_id=sender_id)
            return response.json(responses)

        except Exception as e:
            logger.exception("Caught an exception during respond.")
            raise ErrorResponse(500, "ActionException",
                                "Server failure. Error: {}".format(e))

    @app.post("/conversations/<sender_id>/predict")
    @requires_auth(app, auth_token)
    @ensure_loaded_agent(app)
    async def predict(request: Request, sender_id: Text):
        try:
            # Fetches the appropriate bot response in a json format
            responses = app.agent.predict_next(sender_id)
            responses['scores'] = sorted(responses['scores'],
                                         key=lambda k: (-k['score'],
                                                        k['action']))
<<<<<<< HEAD
            return response.json(responses)
=======
            return jsonify(responses)
>>>>>>> 858cb1ce

        except Exception as e:
            logger.exception("Caught an exception during prediction.")
            raise ErrorResponse(500, "PredictionException",
                                "Server failure. Error: {}".format(e))

    @app.post("/conversations/<sender_id>/messages")
    @requires_auth(app, auth_token)
    @ensure_loaded_agent(app)
    async def log_message(request: Request, sender_id: Text):
        request_params = request.json
        try:
            message = request_params["message"]
        except KeyError:
            message = request_params.get("text")

        sender = request_params.get("sender")
        parse_data = request_params.get("parse_data")
        verbosity = event_verbosity_parameter(request,
                                              EventVerbosity.AFTER_RESTART)

        # TODO: implement properly for agent / bot
        if sender != "user":
            raise ErrorResponse(500,
                                "NotSupported",
                                "Currently, only user messages can be passed "
                                "to this endpoint. Messages of sender '{}' "
                                "cannot be handled.".format(sender),
                                {"parameter": "sender", "in": "body"})

        try:
            usermsg = UserMessage(message, None, sender_id, parse_data)
            tracker = await app.agent.log_message(usermsg)
            return response.json(tracker.current_state(verbosity))

        except Exception as e:
            logger.exception("Caught an exception while logging message.")
            raise ErrorResponse(500, "MessageException",
                                "Server failure. Error: {}".format(e))

    @app.post("/model")
    @requires_auth(app, auth_token)
    async def load_model(request: Request):
        """Loads a zipped model, replacing the existing one."""

        if 'model' not in request.files:
            # model file is missing
            raise ErrorResponse(400, "InvalidParameter",
                                "You did not supply a model as part of your "
                                "request.",
                                {"parameter": "model", "in": "body"})

        model_file = request.files['model']

        logger.info("Received new model through REST interface.")
        zipped_path = tempfile.NamedTemporaryFile(delete=False, suffix=".zip")
        zipped_path.close()
        model_directory = tempfile.mkdtemp()

        model_file.save(zipped_path.name)

        logger.debug("Downloaded model to {}".format(zipped_path.name))

        zip_ref = zipfile.ZipFile(zipped_path.name, 'r')
        zip_ref.extractall(model_directory)
        zip_ref.close()
        logger.debug("Unzipped model to {}".format(
            os.path.abspath(model_directory)))

        domain_path = os.path.join(os.path.abspath(model_directory),
                                   "domain.yml")
        domain = Domain.load(domain_path)
        ensemble = PolicyEnsemble.load(model_directory)
        app.agent.update_model(domain, ensemble, None)
        logger.debug("Finished loading new agent.")
        return response.text('', 204)

<<<<<<< HEAD
    @app.post("/evaluate")
    @requires_auth(app, auth_token)
    async def evaluate_stories(request: Request):
        """Evaluate stories against the currently loaded model."""
        import rasa_nlu.utils

        tmp_file = rasa_nlu.utils.create_temporary_file(request.body,
=======
    @app.route("/evaluate", methods=['POST', 'OPTIONS'])
    @requires_auth(app, auth_token)
    @cross_origin(origins=cors_origins)
    def evaluate_stories():
        """Evaluate stories against the currently loaded model."""

        import rasa_nlu

        tmp_file = rasa_nlu.utils.create_temporary_file(request.get_data(),
>>>>>>> 858cb1ce
                                                        mode='w+b')
        use_e2e = utils.bool_arg(request, 'e2e', default=False)
        try:
            evaluation = await test(tmp_file, app.agent, use_e2e=use_e2e)
            return response.json(evaluation)
        except ValueError as e:
            raise ErrorResponse(400, "FailedEvaluation",
                                "Evaluation could not be created. Error: {}"
                                "".format(e))

<<<<<<< HEAD
    @app.get("/domain")
=======
    @app.route("/jobs", methods=['POST', 'OPTIONS'])
    @requires_auth(app, auth_token)
    @cross_origin(origins=cors_origins)
    def train_stack():
        """Train a Rasa Stack model."""

        from rasa.cli.train import train
        from argparse import Namespace

        rjs = request.get_json()

        # create a temporary directory to store config, domain and
        # training data
        temp_dir = tempfile.mkdtemp()

        try:
            config_path = os.path.join(temp_dir, 'config.yml')
            dump_obj_as_str_to_file(config_path, rjs["config"])

            domain_path = os.path.join(temp_dir, 'domain.yml')
            dump_obj_as_str_to_file(domain_path, rjs["domain"])

            nlu_path = os.path.join(temp_dir, 'nlu.md')
            dump_obj_as_str_to_file(nlu_path, rjs["nlu"])

            stories_path = os.path.join(temp_dir, 'stories.md')
            dump_obj_as_str_to_file(stories_path, rjs["stories"])
        except KeyError as e:
            return error(400, "TrainingError",
                         "The Rasa Stack training request is "
                         "missing a key. The required keys are "
                         "`config`, `domain`, `nlu` and `stories`.", e)

        # the model will be saved to the same temporary dir
        # unless `out` was specified in the request
        args = Namespace(domain=domain_path,
                         config=config_path,
                         data=[nlu_path, stories_path],
                         force=rjs.get("force", False),
                         out=rjs.get("out", temp_dir))
        try:
            model_path = train(args)
            return send_file(model_path)
        except Exception as e:
            return error(400, "TrainingError",
                         "Rasa Stack model could not be trained.", e)

    @app.route("/domain", methods=['GET', 'OPTIONS'])
    @cross_origin(origins=cors_origins)
>>>>>>> 858cb1ce
    @requires_auth(app, auth_token)
    @ensure_loaded_agent(app)
    async def get_domain(request: Request):
        """Get current domain in yaml or json format."""

        accepts = request.headers.get("Accept", default="application/json")
        if accepts.endswith("json"):
            domain = app.agent.domain.as_dict()
            return response.json(domain)
        elif accepts.endswith("yml") or accepts.endswith("yaml") :
            domain_yaml = app.agent.domain.as_yaml()
            return response.text(domain_yaml,
                                 status=200,
                                 content_type="application/x-yml")
        else:
            raise ErrorResponse(406,
                                "InvalidHeader",
                                "Invalid Accept header. Domain can be "
                                "provided as "
                                "json (\"Accept: application/json\") or"
                                "yml (\"Accept: application/x-yml\"). "
                                "Make sure you've set the appropriate Accept "
                                "header.")

    @app.post("/finetune")
    @requires_auth(app, auth_token)
    @ensure_loaded_agent(app)
    async def continue_training(request: Request):
        epochs = request.raw_args.get("epochs", 30)
        batch_size = request.raw_args.get("batch_size", 5)
        request_params = request.json
        sender_id = UserMessage.DEFAULT_SENDER_ID

        try:
            tracker = DialogueStateTracker.from_dict(sender_id,
                                                     request_params,
                                                     app.agent.domain.slots)
        except Exception as e:
            raise ErrorResponse(400, "InvalidParameter",
                                "Supplied events are not valid. {}".format(e),
                                {"parameter": "", "in": "body"})

        try:
            # Fetches the appropriate bot response in a json format
            app.agent.continue_training([tracker],
                                        epochs=epochs,
                                        batch_size=batch_size)
            return response.text('', 204)

        except Exception as e:
            logger.exception("Caught an exception during prediction.")
            raise ErrorResponse(500, "TrainingException",
                                "Server failure. Error: {}".format(e))

    @app.get("/status")
    @requires_auth(app, auth_token)
    async def status(request: Request):
        return response.json({
            "model_fingerprint": app.agent.fingerprint if app.agent else None,
            "is_ready": app.agent.is_ready() if app.agent else False
        })

    @app.post("/predict")
    @requires_auth(app, auth_token)
    @ensure_loaded_agent(app)
    async def tracker_predict(request: Request):
        """ Given a list of events, predicts the next action"""

        sender_id = UserMessage.DEFAULT_SENDER_ID
        request_params = request.json
        verbosity = event_verbosity_parameter(request,
                                              EventVerbosity.AFTER_RESTART)

        try:
            tracker = DialogueStateTracker.from_dict(sender_id,
                                                     request_params,
                                                     app.agent.domain.slots)
        except Exception as e:
            raise ErrorResponse(400, "InvalidParameter",
                                "Supplied events are not valid. {}".format(e),
                                {"parameter": "", "in": "body"})

        policy_ensemble = app.agent.policy_ensemble
        probabilities, policy = \
            policy_ensemble.probabilities_using_best_policy(tracker,
                                                            app.agent.domain)

        scores = [{"action": a, "score": p}
                  for a, p in zip(app.agent.domain.action_names, probabilities)]

        return response.json({
            "scores": scores,
            "policy": policy,
            "tracker": tracker.current_state(verbosity)
        })

    @app.post("/parse")
    @requires_auth(app, auth_token)
    @ensure_loaded_agent(app)
    async def parse(request: Request):
        request_params = request.json
        parse_data = await app.agent.interpreter.parse(request_params.get("q"))
        return response.json(parse_data)

    return app


if __name__ == '__main__':
    raise RuntimeError("Calling `rasa_core.server` directly is "
                       "no longer supported. "
                       "Please use `rasa_core.run --enable_api` instead.")<|MERGE_RESOLUTION|>--- conflicted
+++ resolved
@@ -4,22 +4,17 @@
 import zipfile
 from functools import wraps
 from inspect import isawaitable
+from typing import Any, Callable, List, Optional, Text, Union
+
 from sanic import Sanic, response
+from sanic.config import Config
 from sanic.exceptions import NotFound
 from sanic.request import Request
 from sanic_cors import CORS
 from sanic_jwt import Initialize, exceptions
-from typing import List, Text, Optional, Union, Callable, Any
-
-<<<<<<< HEAD
-=======
-from flask import Flask, request, abort, Response, jsonify, json, send_file
-from flask_cors import CORS, cross_origin
-from flask_jwt_simple import JWTManager, view_decorators
-
->>>>>>> 858cb1ce
+
 import rasa
-from rasa_core import utils, constants
+from rasa_core import constants, utils
 from rasa_core.channels import CollectingOutputChannel, UserMessage
 from rasa_core.domain import Domain
 from rasa_core.events import Event
@@ -184,11 +179,13 @@
                cors_origins: Union[Text, List[Text]] = "*",
                auth_token: Optional[Text] = None,
                jwt_secret: Optional[Text] = None,
-                jwt_method: Text = "HS256",
+               jwt_method: Text = "HS256",
                ):
     """Class representing a Rasa Core HTTP server."""
 
     app = Sanic(__name__)
+    app.config.RESPONSE_TIMEOUT = 60*60
+
     CORS(app,
          resources={r"/*": {"origins": cors_origins or ""}},
          automatic_options=True)
@@ -443,11 +440,7 @@
             responses['scores'] = sorted(responses['scores'],
                                          key=lambda k: (-k['score'],
                                                         k['action']))
-<<<<<<< HEAD
             return response.json(responses)
-=======
-            return jsonify(responses)
->>>>>>> 858cb1ce
 
         except Exception as e:
             logger.exception("Caught an exception during prediction.")
@@ -525,7 +518,6 @@
         logger.debug("Finished loading new agent.")
         return response.text('', 204)
 
-<<<<<<< HEAD
     @app.post("/evaluate")
     @requires_auth(app, auth_token)
     async def evaluate_stories(request: Request):
@@ -533,17 +525,6 @@
         import rasa_nlu.utils
 
         tmp_file = rasa_nlu.utils.create_temporary_file(request.body,
-=======
-    @app.route("/evaluate", methods=['POST', 'OPTIONS'])
-    @requires_auth(app, auth_token)
-    @cross_origin(origins=cors_origins)
-    def evaluate_stories():
-        """Evaluate stories against the currently loaded model."""
-
-        import rasa_nlu
-
-        tmp_file = rasa_nlu.utils.create_temporary_file(request.get_data(),
->>>>>>> 858cb1ce
                                                         mode='w+b')
         use_e2e = utils.bool_arg(request, 'e2e', default=False)
         try:
@@ -554,19 +535,14 @@
                                 "Evaluation could not be created. Error: {}"
                                 "".format(e))
 
-<<<<<<< HEAD
-    @app.get("/domain")
-=======
-    @app.route("/jobs", methods=['POST', 'OPTIONS'])
-    @requires_auth(app, auth_token)
-    @cross_origin(origins=cors_origins)
-    def train_stack():
+    @app.post("/jobs")
+    @requires_auth(app, auth_token)
+    async def train_stack(request: Request):
         """Train a Rasa Stack model."""
 
-        from rasa.cli.train import train
-        from argparse import Namespace
-
-        rjs = request.get_json()
+        from rasa.train import train_async
+
+        rjs = request.json
 
         # create a temporary directory to store config, domain and
         # training data
@@ -584,29 +560,30 @@
 
             stories_path = os.path.join(temp_dir, 'stories.md')
             dump_obj_as_str_to_file(stories_path, rjs["stories"])
-        except KeyError as e:
-            return error(400, "TrainingError",
-                         "The Rasa Stack training request is "
-                         "missing a key. The required keys are "
-                         "`config`, `domain`, `nlu` and `stories`.", e)
+        except KeyError:
+            raise ErrorResponse(400,
+                                "TrainingError",
+                                "The Rasa Stack training request is "
+                                "missing a key. The required keys are "
+                                "`config`, `domain`, `nlu` and `stories`.")
 
         # the model will be saved to the same temporary dir
         # unless `out` was specified in the request
-        args = Namespace(domain=domain_path,
-                         config=config_path,
-                         data=[nlu_path, stories_path],
-                         force=rjs.get("force", False),
-                         out=rjs.get("out", temp_dir))
-        try:
-            model_path = train(args)
-            return send_file(model_path)
-        except Exception as e:
-            return error(400, "TrainingError",
-                         "Rasa Stack model could not be trained.", e)
-
-    @app.route("/domain", methods=['GET', 'OPTIONS'])
-    @cross_origin(origins=cors_origins)
->>>>>>> 858cb1ce
+        try:
+            model_path = await train_async(
+                domain=domain_path,
+                config=config_path,
+                training_files=[nlu_path, stories_path],
+                output=rjs.get("out", temp_dir),
+                force_training=rjs.get("force", False))
+
+            return await response.file(model_path)
+        except Exception as e:
+            raise ErrorResponse(400, "TrainingError",
+                                "Rasa Stack model could not be trained. "
+                                "Error: {}".format(e))
+
+    @app.get("/domain")
     @requires_auth(app, auth_token)
     @ensure_loaded_agent(app)
     async def get_domain(request: Request):
@@ -616,7 +593,7 @@
         if accepts.endswith("json"):
             domain = app.agent.domain.as_dict()
             return response.json(domain)
-        elif accepts.endswith("yml") or accepts.endswith("yaml") :
+        elif accepts.endswith("yml") or accepts.endswith("yaml"):
             domain_yaml = app.agent.domain.as_yaml()
             return response.text(domain_yaml,
                                  status=200,
