--- conflicted
+++ resolved
@@ -3,21 +3,7 @@
 import numpy as np
 import pytest
 
-<<<<<<< HEAD
-def test_spacy():
-
-    def test_sentence(sentence, language, _ref):
-        import spacy
-        from rasa_nlu.featurizers.spacy_featurizer import SpacyFeaturizer
-        nlp = spacy.load(language, tagger=False, parser=False)
-        doc = nlp(sentence)
-        ftr = SpacyFeaturizer()
-        vecs = ftr.create_bow_vecs([sentence], nlp)
-        assert np.allclose(doc.vector[:5], _ref, atol=1e-5)
-        assert np.allclose(vecs[0], doc.vector, atol=1e-5)
-=======
 from rasa_nlu.tokenizers.mitie_tokenizer import MITIETokenizer
->>>>>>> 206424b9
 
 
 @pytest.mark.parametrize("sentence, language, expected", [
@@ -28,7 +14,7 @@
     import spacy
     from rasa_nlu.featurizers.spacy_featurizer import SpacyFeaturizer
     nlp = spacy.load(language, tagger=False, parser=False)
-    ftr = SpacyFeaturizer(nlp)
+    ftr = SpacyFeaturizer()
     doc = nlp(sentence)
     vecs = ftr.features_for_doc(doc)
     assert np.allclose(doc.vector[:5], expected, atol=1e-5)
