--- conflicted
+++ resolved
@@ -10,19 +10,11 @@
 from rasa_core.events import (
     UserUttered, ActionExecuted, Restarted, ActionReverted,
     UserUtteranceReverted)
-<<<<<<< HEAD
 from rasa_core.tracker_store import InMemoryTrackerStore, RedisTrackerStore, SQLTrackerStore
-from rasa_core.tracker_store import (
-    TrackerStore)
-from rasa_core.trackers import DialogueStateTracker, EventVerbosity
-from tests.conftest import DEFAULT_STORIES_FILE, DEFAULT_DOMAIN_PATH
-=======
-from rasa_core.tracker_store import InMemoryTrackerStore, RedisTrackerStore
 from rasa_core.tracker_store import TrackerStore
 from rasa_core.trackers import DialogueStateTracker, EventVerbosity
 from tests.conftest import (DEFAULT_STORIES_FILE,
                             EXAMPLE_DOMAINS, TEST_DIALOGUES)
->>>>>>> e6a559f7
 from tests.utilities import (tracker_from_dialogue_file, read_dialogue_file,
                              user_uttered, get_tracker)
 
@@ -101,16 +93,7 @@
 
 @pytest.mark.parametrize("store", stores_to_be_tested(),
                          ids=stores_to_be_tested_ids())
-<<<<<<< HEAD
-@pytest.mark.parametrize("pair",
-                         zip(sorted(glob.glob('data/test_dialogues/*json')),
-                             [DEFAULT_DOMAIN_PATH,
-                              "examples/formbot/domain.yml",
-                              "examples/moodbot/domain.yml",
-                              "examples/restaurantbot/restaurant_domain.yml"]))
-=======
 @pytest.mark.parametrize("pair", zip(TEST_DIALOGUES, EXAMPLE_DOMAINS))
->>>>>>> e6a559f7
 def test_tracker_store(store, pair):
     filename, domainpath = pair
     domain = Domain.load(domainpath)
