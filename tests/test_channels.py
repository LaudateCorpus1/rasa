from __future__ import absolute_import
from __future__ import division
from __future__ import print_function
from __future__ import unicode_literals

import json

from httpretty import httpretty

from rasa_core import utils
from rasa_core.utils import EndpointConfig
from tests import utilities
from tests.conftest import MOODBOT_MODEL_PATH

# this is needed so that the tests included as code examples look better
MODEL_PATH = MOODBOT_MODEL_PATH


def test_console_input():
    from rasa_core.channels import console

    # Overwrites the input() function and when someone else tries to read
    # something from the command line this function gets called.
    with utilities.mocked_cmd_input(console,
                                    text="Test Input"):
        httpretty.register_uri(httpretty.POST,
                               'https://abc.defg/webhooks/rest/webhook',
                               body='')

        httpretty.enable()
        console.record_messages(
                server_url="https://abc.defg",
                max_message_limit=3)
        httpretty.disable()

        assert (httpretty.latest_requests[-1].path ==
                "/webhooks/rest/webhook?stream=true&token=")

        b = httpretty.latest_requests[-1].body.decode("utf-8")

        assert json.loads(b) == {"message": "Test Input", "sender": "default"}


# USED FOR DOCS - don't rename without changing in the docs
def test_facebook_channel():
    from rasa_core.channels.facebook import FacebookInput
    from rasa_core.agent import Agent
    from rasa_core.interpreter import RegexInterpreter

    # load your trained agent
    agent = Agent.load(MODEL_PATH, interpreter=RegexInterpreter())

    input_channel = FacebookInput(
            fb_verify="YOUR_FB_VERIFY",
            # you need tell facebook this token, to confirm your URL
            fb_secret="YOUR_FB_SECRET",  # your app secret
            fb_access_token="YOUR_FB_PAGE_ACCESS_TOKEN"
            # token for the page you subscribed to
    )

    # set serve_forever=True if you want to keep the server running
    s = agent.handle_channels([input_channel], 5004, serve_forever=False)
    # END DOC INCLUDE
    # the above marker marks the end of the code snipped included
    # in the docs
    try:
        assert s.started
        routes_list = utils.list_routes(s.application)
        assert routes_list.get("/webhooks/facebook/").startswith(
                'fb_webhook.health')
        assert routes_list.get("/webhooks/facebook/webhook").startswith(
                'fb_webhook.webhook')
    finally:
        s.stop()


# USED FOR DOCS - don't rename without changing in the docs
<<<<<<< HEAD
def test_ciscowebexteams_channel():
    from rasa_core.channels.ciscowebexteams import CiscoWebexTeamsInput
=======
def test_webexteams_channel():
    from rasa_core.channels.webexteams import WebexTeamsInput
>>>>>>> 24cf447b
    from rasa_core.agent import Agent
    from rasa_core.interpreter import RegexInterpreter

    # load your trained agent
    agent = Agent.load(MODEL_PATH, interpreter=RegexInterpreter())

<<<<<<< HEAD
    input_channel = CiscoWebexTeamsInput(
            ciscowebexteams_accesstoken="YOUR_ACCESS_TOKEN",
            # this is the `bot access token`
            ciscowebexteams_room="YOUR_WEBEX_ROOM"
=======
    input_channel = WebexTeamsInput(
            access_token="YOUR_ACCESS_TOKEN",
            # this is the `bot access token`
            room="YOUR_WEBEX_ROOM"
>>>>>>> 24cf447b
            # the name of your channel to which the bot posts (optional)
    )

    # set serve_forever=True if you want to keep the server running
    s = agent.handle_channels([input_channel], 5004, serve_forever=False)
    # END DOC INCLUDE
    # the above marker marks the end of the code snipped included
    # in the docs
    try:
        assert s.started
        routes_list = utils.list_routes(s.application)
<<<<<<< HEAD
        assert routes_list.get("/webhooks/ciscowebexteams/").startswith(
                'ciscowebexteams_webhook.health')
        assert routes_list.get("/webhooks/ciscowebexteams/webhook").startswith(
                'ciscowebexteams_webhook.webhook')
=======
        assert routes_list.get("/webhooks/webexteams/").startswith(
                'webexteams_webhook.health')
        assert routes_list.get("/webhooks/webexteams/webhook").startswith(
                'webexteams_webhook.webhook')
>>>>>>> 24cf447b
    finally:
        s.stop()


# USED FOR DOCS - don't rename without changing in the docs
def test_slack_channel():
    from rasa_core.channels.slack import SlackInput
    from rasa_core.agent import Agent
    from rasa_core.interpreter import RegexInterpreter

    # load your trained agent
    agent = Agent.load(MODEL_PATH, interpreter=RegexInterpreter())

    input_channel = SlackInput(
            slack_token="YOUR_SLACK_TOKEN",
            # this is the `bot_user_o_auth_access_token`
            slack_channel="YOUR_SLACK_CHANNEL"
            # the name of your channel to which the bot posts (optional)
    )

    # set serve_forever=True if you want to keep the server running
    s = agent.handle_channels([input_channel], 5004, serve_forever=False)
    # END DOC INCLUDE
    # the above marker marks the end of the code snipped included
    # in the docs
    try:
        assert s.started
        routes_list = utils.list_routes(s.application)
        assert routes_list.get("/webhooks/slack/").startswith(
                'slack_webhook.health')
        assert routes_list.get("/webhooks/slack/webhook").startswith(
                'slack_webhook.webhook')
    finally:
        s.stop()


# USED FOR DOCS - don't rename without changing in the docs
def test_mattermost_channel():
    from rasa_core.channels.mattermost import MattermostInput
    from rasa_core.agent import Agent
    from rasa_core.interpreter import RegexInterpreter

    # load your trained agent
    agent = Agent.load(MODEL_PATH, interpreter=RegexInterpreter())

    input_channel = MattermostInput(
            # this is the url of the api for your mattermost instance
            url="http://chat.example.com/api/v4",
            # the name of your team for mattermost
            team="community",
            # the username of your bot user that will post
            user="user@email.com",
            # messages
            pw="password"
            # the password of your bot user that will post messages
    )

    # set serve_forever=True if you want to keep the server running
    s = agent.handle_channels([input_channel], 5004, serve_forever=False)
    # END DOC INCLUDE
    # the above marker marks the end of the code snipped included
    # in the docs
    try:
        assert s.started
        routes_list = utils.list_routes(s.application)
        assert routes_list.get("/webhooks/mattermost/").startswith(
                'mattermost_webhook.health')
        assert routes_list.get("/webhooks/mattermost/webhook").startswith(
                'mattermost_webhook.webhook')
    finally:
        s.stop()


# USED FOR DOCS - don't rename without changing in the docs
def test_botframework_channel():
    from rasa_core.channels.botframework import BotFrameworkInput
    from rasa_core.agent import Agent
    from rasa_core.interpreter import RegexInterpreter

    # load your trained agent
    agent = Agent.load(MODEL_PATH, interpreter=RegexInterpreter())

    input_channel = BotFrameworkInput(
            # you get this from your Bot Framework account
            app_id="MICROSOFT_APP_ID",
            # also from your Bot Framework account
            app_password="MICROSOFT_APP_PASSWORD"
    )

    # set serve_forever=True if you want to keep the server running
    s = agent.handle_channels([input_channel], 5004, serve_forever=False)
    # END DOC INCLUDE
    # the above marker marks the end of the code snipped included
    # in the docs
    try:
        assert s.started
        routes_list = utils.list_routes(s.application)
        assert routes_list.get("/webhooks/botframework/").startswith(
                'botframework_webhook.health')
        assert routes_list.get("/webhooks/botframework/webhook").startswith(
                'botframework_webhook.webhook')
    finally:
        s.stop()


# USED FOR DOCS - don't rename without changing in the docs
def test_rocketchat_channel():
    from rasa_core.channels.rocketchat import RocketChatInput
    from rasa_core.agent import Agent
    from rasa_core.interpreter import RegexInterpreter

    # load your trained agent
    agent = Agent.load(MODEL_PATH, interpreter=RegexInterpreter())

    input_channel = RocketChatInput(
            # your bots rocket chat user name
            user="yourbotname",
            # the password for your rocket chat bots account
            password="YOUR_PASSWORD",
            # url where your rocket chat instance is running
            server_url="https://demo.rocket.chat"
    )

    # set serve_forever=True if you want to keep the server running
    s = agent.handle_channels([input_channel], 5004, serve_forever=False)
    # END DOC INCLUDE
    # the above marker marks the end of the code snipped included
    # in the docs
    try:
        assert s.started
        routes_list = utils.list_routes(s.application)
        assert routes_list.get("/webhooks/rocketchat/").startswith(
                'rocketchat_webhook.health')
        assert routes_list.get("/webhooks/rocketchat/webhook").startswith(
                'rocketchat_webhook.webhook')
    finally:
        s.stop()


# USED FOR DOCS - don't rename without changing in the docs
def test_telegram_channel():
    # telegram channel will try to set a webhook, so we need to mock the api

    httpretty.register_uri(
            httpretty.POST,
            'https://api.telegram.org/bot123:YOUR_ACCESS_TOKEN/setWebhook',
            body='{"ok": true, "result": {}}')

    httpretty.enable()

    from rasa_core.channels.telegram import TelegramInput
    from rasa_core.agent import Agent
    from rasa_core.interpreter import RegexInterpreter

    # load your trained agent
    agent = Agent.load(MODEL_PATH, interpreter=RegexInterpreter())

    input_channel = TelegramInput(
            # you get this when setting up a bot
            access_token="123:YOUR_ACCESS_TOKEN",
            # this is your bots username
            verify="YOUR_TELEGRAM_BOT",
            # the url your bot should listen for messages
            webhook_url="YOUR_WEBHOOK_URL"
    )

    # set serve_forever=True if you want to keep the server running
    s = agent.handle_channels([input_channel], 5004, serve_forever=False)
    # END DOC INCLUDE
    # the above marker marks the end of the code snipped included
    # in the docs
    try:
        assert s.started
        routes_list = utils.list_routes(s.application)
        assert routes_list.get("/webhooks/telegram/").startswith(
                'telegram_webhook.health')
        assert routes_list.get("/webhooks/telegram/webhook").startswith(
                'telegram_webhook.message')
    finally:
        s.stop()
        httpretty.disable()


def test_handling_of_telegram_user_id():
    # telegram channel will try to set a webhook, so we need to mock the api

    httpretty.register_uri(
        httpretty.POST,
        'https://api.telegram.org/bot123:YOUR_ACCESS_TOKEN/setWebhook',
        body='{"ok": true, "result": {}}')

    # telegram will try to verify the user, so we need to mock the api
    httpretty.register_uri(
        httpretty.GET,
        'https://api.telegram.org/bot123:YOUR_ACCESS_TOKEN/getMe',
        body='{"result": {"id": 0, "first_name": "Test", "is_bot": true, '
             '"username": "YOUR_TELEGRAM_BOT"}}')

    # The channel will try to send a message back to telegram, so mock it.
    httpretty.register_uri(
        httpretty.POST,
        'https://api.telegram.org/bot123:YOUR_ACCESS_TOKEN/sendMessage',
        body='{"ok": true, "result": {}}')

    httpretty.enable()

    from rasa_core.channels.telegram import TelegramInput
    from rasa_core.agent import Agent
    from rasa_core.interpreter import RegexInterpreter

    # load your trained agent
    agent = Agent.load(MODEL_PATH, interpreter=RegexInterpreter())

    input_channel = TelegramInput(
        # you get this when setting up a bot
        access_token="123:YOUR_ACCESS_TOKEN",
        # this is your bots username
        verify="YOUR_TELEGRAM_BOT",
        # the url your bot should listen for messages
        webhook_url="YOUR_WEBHOOK_URL"
    )

    from flask import Flask
    import rasa_core
    app = Flask(__name__)
    rasa_core.channels.channel.register([input_channel],
                                        app,
                                        agent.handle_message,
                                        route="/webhooks/")

    data = {"message": {"chat": {"id": 1234, "type": "private"},
                        "text": "Hello", "message_id": 0, "date": 0},
            "update_id": 0}
    test_client = app.test_client()
    test_client.post("http://localhost:5004/webhooks/telegram/webhook",
                     data=json.dumps(data),
                     content_type='application/json')

    assert agent.tracker_store.retrieve("1234") is not None
    httpretty.disable()


# USED FOR DOCS - don't rename without changing in the docs
def test_twilio_channel():
    from rasa_core.channels.twilio import TwilioInput
    from rasa_core.agent import Agent
    from rasa_core.interpreter import RegexInterpreter

    # load your trained agent
    agent = Agent.load(MODEL_PATH, interpreter=RegexInterpreter())

    input_channel = TwilioInput(
            # you get this from your twilio account
            account_sid="YOUR_ACCOUNT_SID",
            # also from your twilio account
            auth_token="YOUR_AUTH_TOKEN",
            # a number associated with your twilio account
            twilio_number="YOUR_TWILIO_NUMBER"
    )

    # set serve_forever=True if you want to keep the server running
    s = agent.handle_channels([input_channel], 5004, serve_forever=False)
    # END DOC INCLUDE
    # the above marker marks the end of the code snipped included
    # in the docs
    try:
        assert s.started
        routes_list = utils.list_routes(s.application)
        assert routes_list.get("/webhooks/twilio/").startswith(
                'twilio_webhook.health')
        assert routes_list.get("/webhooks/twilio/webhook").startswith(
                'twilio_webhook.message')
    finally:
        s.stop()


# USED FOR DOCS - don't rename without changing in the docs
def test_callback_channel():
    from rasa_core.channels.callback import CallbackInput
    from rasa_core.agent import Agent
    from rasa_core.interpreter import RegexInterpreter

    # load your trained agent
    agent = Agent.load(MODEL_PATH, interpreter=RegexInterpreter())

    input_channel = CallbackInput(
            # URL Core will call to send the bot responses
            endpoint=EndpointConfig("http://localhost:5004")
    )

    # set serve_forever=True if you want to keep the server running
    s = agent.handle_channels([input_channel], 5004, serve_forever=False)
    # END DOC INCLUDE
    # the above marker marks the end of the code snipped included
    # in the docs
    try:
        assert s.started
        routes_list = utils.list_routes(s.application)
        assert routes_list.get("/webhooks/callback/").startswith(
                'callback_webhook.health')
        assert routes_list.get("/webhooks/callback/webhook").startswith(
                'callback_webhook.webhook')
    finally:
        s.stop()


# USED FOR DOCS - don't rename without changing in the docs
def test_socketio_channel():
    from rasa_core.channels.socketio import SocketIOInput
    from rasa_core.agent import Agent
    from rasa_core.interpreter import RegexInterpreter

    # load your trained agent
    agent = Agent.load(MODEL_PATH, interpreter=RegexInterpreter())

    input_channel = SocketIOInput(
            # event name for messages sent from the user
            user_message_evt="user_uttered",
            # event name for messages sent from the bot
            bot_message_evt="bot_uttered",
            # socket.io namespace to use for the messages
            namespace=None
    )

    # set serve_forever=True if you want to keep the server running
    s = agent.handle_channels([input_channel], 5004, serve_forever=False)
    # END DOC INCLUDE
    # the above marker marks the end of the code snipped included
    # in the docs
    try:
        assert s.started
        routes_list = utils.list_routes(s.application)
        assert routes_list.get("/webhooks/socketio/").startswith(
                'socketio_webhook.health')
    finally:
        s.stop()


def test_callback_calls_endpoint():
    from rasa_core.channels.callback import CallbackOutput

    httpretty.register_uri(httpretty.POST,
                           'https://mycallback.com/callback')

    httpretty.enable()

    output = CallbackOutput(EndpointConfig('https://mycallback.com/callback'))

    output.send_response("test-id", {"text": "Hi there!",
                                     "image": "https://myimage.com/image.jpg"})

    httpretty.disable()

    image = httpretty.latest_requests[-1]
    text = httpretty.latest_requests[-2]

    assert image.parsed_body['recipient_id'] == "test-id"
    assert image.parsed_body['image'] == "https://myimage.com/image.jpg"

    assert text.parsed_body['recipient_id'] == "test-id"
    assert text.parsed_body['text'] == "Hi there!"


def test_slack_init_one_parameter():
    from rasa_core.channels.slack import SlackInput

    ch = SlackInput("xoxb-test")
    assert ch.slack_token == "xoxb-test"
    assert ch.slack_channel is None


def test_slack_init_two_parameters():
    from rasa_core.channels.slack import SlackInput

    ch = SlackInput("xoxb-test", "test")
    assert ch.slack_token == "xoxb-test"
    assert ch.slack_channel == "test"


def test_is_slack_message_none():
    from rasa_core.channels.slack import SlackInput

    payload = {}
    slack_message = json.loads(json.dumps(payload))
    assert SlackInput._is_user_message(slack_message) is None


def test_is_slack_message_true():
    from rasa_core.channels.slack import SlackInput

    event = {'type': 'message',
             'channel': 'C2147483705',
             'user': 'U2147483697',
             'text': 'Hello world',
             'ts': '1355517523'}
    payload = json.dumps({'event': event})
    slack_message = json.loads(payload)
    assert SlackInput._is_user_message(slack_message) is True


def test_is_slack_message_false():
    from rasa_core.channels.slack import SlackInput

    event = {'type': 'message',
             'channel': 'C2147483705',
             'user': 'U2147483697',
             'text': 'Hello world',
             'ts': '1355517523',
             'bot_id': '1355517523'}
    payload = json.dumps({'event': event})
    slack_message = json.loads(payload)
    assert SlackInput._is_user_message(slack_message) is False


def test_slackbot_init_one_parameter():
    from rasa_core.channels.slack import SlackBot

    ch = SlackBot("DummyToken")
    assert ch.token == "DummyToken"
    assert ch.slack_channel is None


def test_slackbot_init_two_parameter():
    from rasa_core.channels.slack import SlackBot

    bot = SlackBot("DummyToken", "General")
    assert bot.token == "DummyToken"
    assert bot.slack_channel == "General"


# Use monkeypatch for sending attachments, images and plain text.
def test_slackbot_send_attachment_only():
    from rasa_core.channels.slack import SlackBot

    httpretty.register_uri(httpretty.POST,
                           'https://slack.com/api/chat.postMessage',
                           body='{"ok":true,"purpose":"Testing bots"}')

    httpretty.enable()

    bot = SlackBot("DummyToken", "General")
    attachment = json.dumps([{"fallback": "Financial Advisor Summary",
                              "color": "#36a64f", "author_name": "ABE",
                              "title": "Financial Advisor Summary",
                              "title_link": "http://tenfactorialrocks.com",
                              "image_url": "https://r.com/cancel/r12",
                              "thumb_url": "https://r.com/cancel/r12",
                              "actions": [{"type": "button",
                                           "text": "\ud83d\udcc8 Dashboard",
                                           "url": "https://r.com/cancel/r12",
                                           "style": "primary"},
                                          {"type": "button",
                                           "text": "\ud83d\udccb Download XL",
                                           "url": "https://r.com/cancel/r12",
                                           "style": "danger"},
                                          {"type": "button",
                                           "text": "\ud83d\udce7 E-Mail",
                                           "url": "https://r.com/cancel/r12",
                                           "style": "danger"}],
                              "footer": "Powered by 1010rocks",
                              "ts": 1531889719}])
    bot.send_attachment("ID", attachment)

    httpretty.disable()

    r = httpretty.latest_requests[-1]

    assert r.parsed_body == {'channel': ['General'],
                             'as_user': ['True'],
                             'attachments': [attachment]}


def test_slackbot_send_attachment_withtext():
    from rasa_core.channels.slack import SlackBot

    httpretty.register_uri(httpretty.POST,
                           'https://slack.com/api/chat.postMessage',
                           body='{"ok":true,"purpose":"Testing bots"}')

    httpretty.enable()

    bot = SlackBot("DummyToken", "General")
    text = "Sample text"
    attachment = json.dumps([{"fallback": "Financial Advisor Summary",
                              "color": "#36a64f", "author_name": "ABE",
                              "title": "Financial Advisor Summary",
                              "title_link": "http://tenfactorialrocks.com",
                              "image_url": "https://r.com/cancel/r12",
                              "thumb_url": "https://r.com/cancel/r12",
                              "actions": [{"type": "button",
                                           "text": "\ud83d\udcc8 Dashboard",
                                           "url": "https://r.com/cancel/r12",
                                           "style": "primary"},
                                          {"type": "button",
                                           "text": "\ud83d\udccb XL",
                                           "url": "https://r.com/cancel/r12",
                                           "style": "danger"},
                                          {"type": "button",
                                           "text": "\ud83d\udce7 E-Mail",
                                           "url": "https://r.com/cancel/r123",
                                           "style": "danger"}],
                              "footer": "Powered by 1010rocks",
                              "ts": 1531889719}])

    bot.send_attachment("ID", attachment, text)

    httpretty.disable()

    r = httpretty.latest_requests[-1]

    assert r.parsed_body == {'channel': ['General'],
                             'as_user': ['True'],
                             'text': ['Sample text'],
                             'attachments': [attachment]}


def test_slackbot_send_image_url():
    from rasa_core.channels.slack import SlackBot

    httpretty.register_uri(httpretty.POST,
                           'https://slack.com/api/chat.postMessage',
                           body='{"ok":true,"purpose":"Testing bots"}')

    httpretty.enable()

    bot = SlackBot("DummyToken", "General")
    url = json.dumps([{"URL": "http://www.rasa.net"}])
    bot.send_image_url("ID", url)

    httpretty.disable()

    r = httpretty.latest_requests[-1]

    assert r.parsed_body['as_user'] == ['True']
    assert r.parsed_body['channel'] == ['General']
    assert len(r.parsed_body['attachments']) == 1
    assert '"text": ""' in r.parsed_body['attachments'][0]
    assert '"image_url": "[{\\"URL\\": \\"http://www.rasa.net\\"}]"' \
           in r.parsed_body['attachments'][0]


def test_slackbot_send_text():
    from rasa_core.channels.slack import SlackBot

    httpretty.register_uri(httpretty.POST,
                           'https://slack.com/api/chat.postMessage',
                           body='{"ok":true,"purpose":"Testing bots"}')

    httpretty.enable()

    bot = SlackBot("DummyToken", "General")
    bot.send_text_message("ID", "my message")
    httpretty.disable()

    r = httpretty.latest_requests[-1]

    assert r.parsed_body == {'as_user': ['True'],
                             'channel': ['General'],
                             'text': ['my message']}


def test_channel_inheritance():
    from rasa_core.channels import RestInput
    from rasa_core.channels import RasaChatInput
    from rasa_core.agent import Agent
    from rasa_core.interpreter import RegexInterpreter

    # load your trained agent
    agent = Agent.load(MODEL_PATH, interpreter=RegexInterpreter())

    rasa_input = RasaChatInput("https://example.com")

    # set serve_forever=True if you want to keep the server running
    s = agent.handle_channels([RestInput(), rasa_input], 5004,
                              serve_forever=False)
    assert s.started


def test_int_sender_id_in_user_message():
    from rasa_core.channels import UserMessage

    message = UserMessage("A text", sender_id=1234567890)

    assert message.sender_id == "1234567890"<|MERGE_RESOLUTION|>--- conflicted
+++ resolved
@@ -75,30 +75,18 @@
 
 
 # USED FOR DOCS - don't rename without changing in the docs
-<<<<<<< HEAD
-def test_ciscowebexteams_channel():
-    from rasa_core.channels.ciscowebexteams import CiscoWebexTeamsInput
-=======
 def test_webexteams_channel():
     from rasa_core.channels.webexteams import WebexTeamsInput
->>>>>>> 24cf447b
-    from rasa_core.agent import Agent
-    from rasa_core.interpreter import RegexInterpreter
-
-    # load your trained agent
-    agent = Agent.load(MODEL_PATH, interpreter=RegexInterpreter())
-
-<<<<<<< HEAD
-    input_channel = CiscoWebexTeamsInput(
-            ciscowebexteams_accesstoken="YOUR_ACCESS_TOKEN",
-            # this is the `bot access token`
-            ciscowebexteams_room="YOUR_WEBEX_ROOM"
-=======
+    from rasa_core.agent import Agent
+    from rasa_core.interpreter import RegexInterpreter
+
+    # load your trained agent
+    agent = Agent.load(MODEL_PATH, interpreter=RegexInterpreter())
+
     input_channel = WebexTeamsInput(
             access_token="YOUR_ACCESS_TOKEN",
             # this is the `bot access token`
             room="YOUR_WEBEX_ROOM"
->>>>>>> 24cf447b
             # the name of your channel to which the bot posts (optional)
     )
 
@@ -110,17 +98,10 @@
     try:
         assert s.started
         routes_list = utils.list_routes(s.application)
-<<<<<<< HEAD
-        assert routes_list.get("/webhooks/ciscowebexteams/").startswith(
-                'ciscowebexteams_webhook.health')
-        assert routes_list.get("/webhooks/ciscowebexteams/webhook").startswith(
-                'ciscowebexteams_webhook.webhook')
-=======
         assert routes_list.get("/webhooks/webexteams/").startswith(
                 'webexteams_webhook.health')
         assert routes_list.get("/webhooks/webexteams/webhook").startswith(
                 'webexteams_webhook.webhook')
->>>>>>> 24cf447b
     finally:
         s.stop()
 
