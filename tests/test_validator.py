--- conflicted
+++ resolved
@@ -8,12 +8,7 @@
 from pathlib import Path
 
 
-<<<<<<< HEAD
-async def test_verify_nlu_with_e2e_story(tmp_path: Path, nlu_data_path: Path):
-    print()
-=======
 def test_verify_nlu_with_e2e_story(tmp_path: Path, nlu_data_path: Path):
->>>>>>> 062f375e
     story_file_name = tmp_path / "stories.yml"
     with open(story_file_name, "w") as file:
         file.write(
@@ -36,19 +31,12 @@
         training_data_paths=[story_file_name, nlu_data_path],
         training_type=TrainingType.NLU,
     )
-<<<<<<< HEAD
-    validator = await Validator.from_importer(importer)
+
+    validator = Validator.from_importer(importer)
     assert validator.verify_nlu()
 
 
-async def test_verify_intents_does_not_fail_on_valid_data(nlu_data_path: Text):
-=======
-    validator = Validator.from_importer(importer)
-    assert validator.verify_nlu()
-
-
 def test_verify_intents_does_not_fail_on_valid_data(nlu_data_path: Text):
->>>>>>> 062f375e
     importer = RasaFileImporter(
         domain_path="data/test_moodbot/domain.yml", training_data_paths=[nlu_data_path],
     )
