# -*- coding: utf-8 -*-
from __future__ import absolute_import
from __future__ import division
from __future__ import print_function
from __future__ import unicode_literals

import io
import json
import tempfile

import pytest
from jsonschema import ValidationError

from rasa_nlu.convert import convert_training_data
from rasa_nlu.converters import load_data, validate_rasa_nlu_data
from rasa_nlu.extractors.mitie_entity_extractor import MitieEntityExtractor
from rasa_nlu.tokenizers.whitespace_tokenizer import WhitespaceTokenizer


def test_example_training_data_is_valid():
    demo_json = 'data/examples/rasa/demo-rasa.json'
    with io.open(demo_json, encoding="utf-8-sig") as f:
        data = json.loads(f.read())
    validate_rasa_nlu_data(data)


@pytest.mark.parametrize("invalid_data", [
    {"wrong_top_level": []},
    ["this is not a toplevel dict"],
    {"rasa_nlu_data": {
        "common_examples": [{
            "intent": "some example without text"}]}},
    {"rasa_nlu_data": {
        "common_examples": [{
            "text": "mytext", "entities": [
                {"start": "INVALID", "end": 0, "entity": "x"}]
        }]
    }},
])
def test_validation_is_throwing_exceptions(invalid_data):
    with pytest.raises(ValidationError):
        validate_rasa_nlu_data(invalid_data)


def test_luis_data():
    td = load_data('data/examples/luis/demo-restaurants.json')
    assert td.entity_examples != []
    assert td.intent_examples != []
    assert td.entity_synonyms == {}


def test_wit_data():
    td = load_data('data/examples/wit/demo-flights.json')
    assert td.entity_examples != []
    assert td.intent_examples != []
    assert td.entity_synonyms == {}


def test_rasa_data():
    td = load_data('data/examples/rasa/demo-rasa.json')
    assert td.entity_examples != []
    assert td.intent_examples != []

    num_entities = len([e for e in td.entity_examples if e.get("entities")])
    assert len(td.sorted_entity_examples()) >= num_entities
    assert len(td.sorted_intent_examples()) == len(td.intent_examples)
    assert td.entity_synonyms == {'Chines': 'chinese',
                                  'Chinese': 'chinese',
                                  'chines': 'chinese',
                                  'vegg': 'vegetarian',
                                  'veggie': 'vegetarian'}


def test_rasa_data_multiple():
    # Load the reference data
    td_reference = load_data('data/examples/rasa/demo-rasa.json')

    # Load and check the multi-file data
    td = load_data('data/test/multiple_files_json')
    assert td.entity_examples != []
    assert td.intent_examples != []

    num_entities = len([e for e in td.entity_examples if e.get("entities")])
    assert len(td.sorted_entity_examples()) >= num_entities
    assert len(td.sorted_intent_examples()) == len(td.intent_examples)
    assert td.entity_synonyms == {'Chines': 'chinese',
                                  'Chinese': 'chinese',
                                  'chines': 'chinese',
                                  'vegg': 'vegetarian',
                                  'veggie': 'vegetarian'}

    # Check the number of entries
    assert td.num_entity_examples == td_reference.num_entity_examples
    assert td.num_intent_examples == td_reference.num_intent_examples

    # Compare the multi-file data with the reference
    intents_reference = [i.as_dict()['intent']
                         for i in td_reference.intent_examples]
    examples_reference = [i.as_dict()['text']
                          for i in td_reference.intent_examples]
    intents = [i.as_dict()['intent'] for i in td.intent_examples]
    examples = [i.as_dict()['text'] for i in td.intent_examples]
    assert set(intents) == set(intents_reference)
    assert set(examples) == set(examples_reference)

    assert td.regex_features[0]["name"] == "zipcode"
    assert td.regex_features[0]["pattern"] == "[0-9]{5}"

    assert td.regex_features[1]["name"] == "greet"
    assert td.regex_features[1]["pattern"] == "hey[^\s]*"


def test_dialogflow_data():
    td = load_data('data/examples/dialogflow/')
    assert td.entity_examples != []
    assert td.intent_examples != []
    assert td.entity_synonyms != {}


def test_markdown_data():
    td = load_data('data/examples/rasa/demo-rasa.md')

    num_entities = len([e for e in td.entity_examples if e.get("entities")])
    assert len(td.sorted_entity_examples()) >= num_entities
    assert len(td.sorted_intent_examples()) == len(td.intent_examples)
    assert td.entity_synonyms == {'Chines': 'chinese',
                                  'Chinese': 'chinese',
                                  'chines': 'chinese',
                                  'vegg': 'vegetarian',
                                  'veggie': 'vegetarian'}


def test_markdown_data_multiple():
    # Load the reference data
    td_reference = load_data('data/examples/rasa/demo-rasa.md')

    # Load and check the multi-file data
    td = load_data('data/test/multiple_files_markdown')

    num_entities = len([e for e in td.entity_examples if e.get("entities")])
    assert len(td.sorted_entity_examples()) >= num_entities
    assert len(td.sorted_intent_examples()) == len(td.intent_examples)
    assert td.entity_synonyms == {'Chines': 'chinese',
                                  'Chinese': 'chinese',
                                  'chines': 'chinese',
                                  'vegg': 'vegetarian',
                                  'veggie': 'vegetarian'}

    # Check the number of entries
    assert td.num_entity_examples == td_reference.num_entity_examples
    assert td.num_intent_examples == td_reference.num_intent_examples

    # Compare the multi-file data with the reference
    intents_reference = [i.as_dict()['intent']
                         for i in td_reference.intent_examples]
    examples_reference = [i.as_dict()['text']
                          for i in td_reference.intent_examples]
    intents = [i.as_dict()['intent'] for i in td.intent_examples]
    examples = [i.as_dict()['text'] for i in td.intent_examples]
    assert set(intents) == set(intents_reference)
    assert set(examples) == set(examples_reference)

    assert td.regex_features[0]["name"] == "zipcode"
    assert td.regex_features[0]["pattern"] == "[0-9]{5}"

    assert td.regex_features[1]["name"] == "greet"
    assert td.regex_features[1]["pattern"] == "hey[^\s]*"


def test_compare_markdown_to_json():
    td_md = load_data('data/examples/rasa/demo-rasa.md')
    td_json = load_data('data/examples/rasa/demo-rasa.json')
    assert td_md.sorted_entity_examples() == td_json.sorted_entity_examples()


<<<<<<< HEAD
=======
def test_markdown_data_asterisks_format():
    td = load_data('data/test/demo-rasa-small.md')

    num_entities = len([e for e in td.entity_examples if e.get("entities")])
    assert len(td.sorted_entity_examples()) >= num_entities
    assert len(td.sorted_intent_examples()) == len(td.intent_examples)
    assert td.entity_synonyms == {'Chines': 'chinese',
                                  'Chinese': 'chinese',
                                  'chines': 'chinese',
                                  'vegg': 'vegetarian',
                                  'veggie': 'vegetarian'}


>>>>>>> 4fdef48d
def test_repeated_entities():
    data = """
{
  "rasa_nlu_data": {
    "common_examples" : [
      {
        "text": "book a table today from 3 to 6 for 3 people",
        "intent": "unk",
        "entities": [
          {
            "entity": "description",
            "start": 35,
            "end": 36,
            "value": "3"
          }
        ]
      }
    ]
  }
}"""
    with tempfile.NamedTemporaryFile(suffix="_tmp_training_data.json") as f:
        f.write(data.encode("utf-8"))
        f.flush()
        td = load_data(f.name)
        assert len(td.entity_examples) == 1
        example = td.entity_examples[0]
        entities = example.get("entities")
        assert len(entities) == 1
        tokens = WhitespaceTokenizer().tokenize(example.text)
        start, end = MitieEntityExtractor.find_entity(entities[0],
                                                      example.text,
                                                      tokens)
        assert start == 9
        assert end == 10


def test_multiword_entities():
    data = """
{
  "rasa_nlu_data": {
    "common_examples" : [
      {
        "text": "show me flights to New York City",
        "intent": "unk",
        "entities": [
          {
            "entity": "destination",
            "start": 19,
            "end": 32,
            "value": "New York City"
          }
        ]
      }
    ]
  }
}"""
    with tempfile.NamedTemporaryFile(suffix="_tmp_training_data.json") as f:
        f.write(data.encode("utf-8"))
        f.flush()
        td = load_data(f.name)
        assert len(td.entity_examples) == 1
        example = td.entity_examples[0]
        entities = example.get("entities")
        assert len(entities) == 1
        tokens = WhitespaceTokenizer().tokenize(example.text)
        start, end = MitieEntityExtractor.find_entity(entities[0],
                                                      example.text,
                                                      tokens)
        assert start == 4
        assert end == 7


def test_nonascii_entities():
    data = """
{
  "luis_schema_version": "2.0",
  "utterances" : [
    {
      "text": "I am looking for a ßäæ ?€ö) item",
      "intent": "unk",
      "entities": [
        {
          "entity": "description",
          "startPos": 19,
          "endPos": 26
        }
      ]
    }
  ]
}"""
    with tempfile.NamedTemporaryFile(suffix="_tmp_training_data.json") as f:
        f.write(data.encode("utf-8"))
        f.flush()
        td = load_data(f.name)
        assert len(td.entity_examples) == 1
        example = td.entity_examples[0]
        entities = example.get("entities")
        assert len(entities) == 1
        entity = entities[0]
        assert entity["value"] == "ßäæ ?€ö)"
        assert entity["start"] == 19
        assert entity["end"] == 27
        assert entity["entity"] == "description"


def test_entities_synonyms():
    data = u"""
{
  "rasa_nlu_data": {
    "entity_synonyms": [
      {
        "value": "nyc",
        "synonyms": ["New York City", "nyc", "the big apple"]
      }
    ],
    "common_examples" : [
      {
        "text": "show me flights to New York City",
        "intent": "unk",
        "entities": [
          {
            "entity": "destination",
            "start": 19,
            "end": 32,
            "value": "NYC"
          }
        ]
      },
      {
        "text": "show me flights to nyc",
        "intent": "unk",
        "entities": [
          {
            "entity": "destination",
            "start": 19,
            "end": 22,
            "value": "nyc"
          }
        ]
      }
    ]
  }
}"""
    with tempfile.NamedTemporaryFile(suffix="_tmp_training_data.json") as f:
        f.write(data.encode("utf-8"))
        f.flush()
        td = load_data(f.name)
        assert td.entity_synonyms["New York City"] == "nyc"


def cmp_message_list(firsts, seconds):
    assert len(firsts) == len(seconds), "Message lists have unequal length"


def cmp_dict_list(firsts, seconds):
    if len(firsts) != len(seconds):
        return False

    for a in firsts:
        for idx, b in enumerate(seconds):
            if hash(a) == hash(b):
                del seconds[idx]
                break
        else:
            others = ", ".join([e.text for e in seconds])
            assert False, "Failed to find message {} in {}".format(a.text,
                                                                   others)
    return not seconds


@pytest.mark.parametrize("data_file,gold_standard_file,output_format,language",
                         [
                             ("data/examples/wit/demo-flights.json",
                              "data/test/wit_converted_to_rasa.json", "json",
                              None),
                             ("data/examples/luis/demo-restaurants.json",
                              "data/test/luis_converted_to_rasa.json", "json",
                              None),
                             ("data/examples/dialogflow/",
                              "data/test/dialogflow_en_converted_to_rasa.json",
                              "json", "en"),
                             ("data/examples/dialogflow/",
                              "data/test/dialogflow_es_converted_to_rasa.json",
                              "json", "es"),
                             ("data/examples/rasa/demo-rasa.md",
                              "data/test/md_converted_to_json.json", "json",
                              None),
                             ("data/examples/rasa/demo-rasa.json",
                              "data/test/json_converted_to_md.md", "md", None)
                         ])
def test_training_data_conversion(tmpdir, data_file, gold_standard_file,
                                  output_format, language):
    out_path = tmpdir.join("rasa_nlu_data.json")
    convert_training_data(data_file, out_path.strpath, output_format, language)
    td = load_data(out_path.strpath, language)
    assert td.entity_examples != []
    assert td.intent_examples != []

    gold_standard = load_data(gold_standard_file, language)
    cmp_message_list(td.entity_examples, gold_standard.entity_examples)
    cmp_message_list(td.intent_examples, gold_standard.intent_examples)
    assert td.entity_synonyms == gold_standard.entity_synonyms

    # converting the converted file back to original
    # file format and performing the same tests
    rto_path = tmpdir.join("data_in_original_format.txt")
    convert_training_data(out_path.strpath, rto_path.strpath, 'json', language)
    rto = load_data(rto_path.strpath, language)
    cmp_message_list(gold_standard.entity_examples, rto.entity_examples)
    cmp_message_list(gold_standard.intent_examples, rto.intent_examples)
    assert gold_standard.entity_synonyms == rto.entity_synonyms

    # If the above assert fails - this can be used
    # to dump to the file and diff using git
    # with io.open(gold_standard_file) as f:
    #     f.write(td.as_json(indent=2))<|MERGE_RESOLUTION|>--- conflicted
+++ resolved
@@ -70,6 +70,12 @@
                                   'vegg': 'vegetarian',
                                   'veggie': 'vegetarian'}
 
+    assert td.regex_features[0]["name"] == "greet"
+    assert td.regex_features[0]["pattern"] == "hey[^\s]*"
+
+    assert td.regex_features[1]["name"] == "zipcode"
+    assert td.regex_features[1]["pattern"] == "[0-9]{5}"
+
 
 def test_rasa_data_multiple():
     # Load the reference data
@@ -103,11 +109,11 @@
     assert set(intents) == set(intents_reference)
     assert set(examples) == set(examples_reference)
 
-    assert td.regex_features[0]["name"] == "zipcode"
-    assert td.regex_features[0]["pattern"] == "[0-9]{5}"
-
-    assert td.regex_features[1]["name"] == "greet"
-    assert td.regex_features[1]["pattern"] == "hey[^\s]*"
+    assert td.regex_features[0]["name"] == "greet"
+    assert td.regex_features[0]["pattern"] == "hey[^\s]*"
+
+    assert td.regex_features[1]["name"] == "zipcode"
+    assert td.regex_features[1]["pattern"] == "[0-9]{5}"
 
 
 def test_dialogflow_data():
@@ -128,6 +134,12 @@
                                   'chines': 'chinese',
                                   'vegg': 'vegetarian',
                                   'veggie': 'vegetarian'}
+
+    assert td.regex_features[0]["name"] == "greet"
+    assert td.regex_features[0]["pattern"] == "hey[^\s]*"
+
+    assert td.regex_features[1]["name"] == "zipcode"
+    assert td.regex_features[1]["pattern"] == "[0-9]{5}"
 
 
 def test_markdown_data_multiple():
@@ -160,11 +172,11 @@
     assert set(intents) == set(intents_reference)
     assert set(examples) == set(examples_reference)
 
-    assert td.regex_features[0]["name"] == "zipcode"
-    assert td.regex_features[0]["pattern"] == "[0-9]{5}"
-
-    assert td.regex_features[1]["name"] == "greet"
-    assert td.regex_features[1]["pattern"] == "hey[^\s]*"
+    assert td.regex_features[0]["name"] == "greet"
+    assert td.regex_features[0]["pattern"] == "hey[^\s]*"
+
+    assert td.regex_features[1]["name"] == "zipcode"
+    assert td.regex_features[1]["pattern"] == "[0-9]{5}"
 
 
 def test_compare_markdown_to_json():
@@ -173,22 +185,6 @@
     assert td_md.sorted_entity_examples() == td_json.sorted_entity_examples()
 
 
-<<<<<<< HEAD
-=======
-def test_markdown_data_asterisks_format():
-    td = load_data('data/test/demo-rasa-small.md')
-
-    num_entities = len([e for e in td.entity_examples if e.get("entities")])
-    assert len(td.sorted_entity_examples()) >= num_entities
-    assert len(td.sorted_intent_examples()) == len(td.intent_examples)
-    assert td.entity_synonyms == {'Chines': 'chinese',
-                                  'Chinese': 'chinese',
-                                  'chines': 'chinese',
-                                  'vegg': 'vegetarian',
-                                  'veggie': 'vegetarian'}
-
-
->>>>>>> 4fdef48d
 def test_repeated_entities():
     data = """
 {
