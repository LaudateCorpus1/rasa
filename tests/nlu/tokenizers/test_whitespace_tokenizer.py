import pytest

<<<<<<< HEAD
import rasa.shared.utils.io
from rasa.nlu.components import UnsupportedLanguageError
from rasa.nlu.config import RasaNLUModelConfig
from rasa.nlu.constants import TOKENS_NAMES
from rasa.shared.nlu.constants import TEXT, INTENT
from rasa.shared.nlu.training_data.training_data import TrainingData
from rasa.shared.nlu.training_data.message import Message
=======

from rasa.nlu.components import UnsupportedLanguageError
from rasa.nlu.config import RasaNLUModelConfig
from rasa.nlu.constants import (
    TOKENS_NAMES,
    TEXT,
    INTENT,
    ACTION_NAME,
    ACTION_TEXT,
)

from rasa.nlu.training_data import TrainingData, Message
>>>>>>> 12db4e15
from rasa.nlu.tokenizers.whitespace_tokenizer import WhitespaceTokenizer


@pytest.mark.parametrize(
    "text, expected_tokens, expected_indices",
    [
        (
            "Forecast for lunch",
            ["Forecast", "for", "lunch"],
            [(0, 8), (9, 12), (13, 18)],
        ),
        (
            "hey ńöñàśçií how're you?",
            ["hey", "ńöñàśçií", "how", "re", "you"],
            [(0, 3), (4, 12), (13, 16), (17, 19), (20, 23)],
        ),
        (
            "50 क्या आपके पास डेरी मिल्क 10 वाले बॉक्स मिल सकते है",
            [
                "50",
                "क्या",
                "आपके",
                "पास",
                "डेरी",
                "मिल्क",
                "10",
                "वाले",
                "बॉक्स",
                "मिल",
                "सकते",
                "है",
            ],
            [
                (0, 2),
                (3, 7),
                (8, 12),
                (13, 16),
                (17, 21),
                (22, 27),
                (28, 30),
                (31, 35),
                (36, 41),
                (42, 45),
                (46, 50),
                (51, 53),
            ],
        ),
        (
            "https://www.google.com/search?client=safari&rls=en&q=i+like+rasa&ie=UTF-8&oe=UTF-8 https://rasa.com/docs/nlu/components/#tokenizer-whitespace",
            [
                "https://www.google.com/search?"
                "client=safari&rls=en&q=i+like+rasa&ie=UTF-8&oe=UTF-8",
                "https://rasa.com/docs/nlu/components/#tokenizer-whitespace",
            ],
            [(0, 82), (83, 141)],
        ),
        (
            "Joselico gracias Dois 🙏🇺🇸🏦🛠🔥⭐️🦅👑💪",
            ["Joselico", "gracias", "Dois"],
            [(0, 8), (9, 16), (17, 21)],
        ),
        (":)", [":)"], [(0, 2)]),
        ("Hi :-)", ["Hi"], [(0, 2)]),
        ("👍", ["👍"], [(0, 1)]),
    ],
)
def test_whitespace(text, expected_tokens, expected_indices):

    tk = WhitespaceTokenizer()

    tokens = tk.tokenize(Message.build(text=text), attribute=TEXT)

    assert [t.text for t in tokens] == expected_tokens
    assert [t.start for t in tokens] == [i[0] for i in expected_indices]
    assert [t.end for t in tokens] == [i[1] for i in expected_indices]


@pytest.mark.parametrize(
    "text, expected_tokens",
    [
        ("Forecast_for_LUNCH", ["Forecast_for_LUNCH"]),
        ("Forecast for LUNCH", ["Forecast for LUNCH"]),
    ],
)
def test_custom_intent_symbol(text, expected_tokens):
    component_config = {"intent_tokenization_flag": True, "intent_split_symbol": "+"}

    tk = WhitespaceTokenizer(component_config)

    message = Message.build(text=text)
    message.set(INTENT, text)

    tk.train(TrainingData([message]))

    assert [t.text for t in message.get(TOKENS_NAMES[INTENT])] == expected_tokens


def test_whitespace_training(supervised_embeddings_config: RasaNLUModelConfig):
    examples = [
        Message(
            data={
                TEXT: "Any Mexican restaurant will do",
                "intent": "restaurant_search",
                "entities": [
                    {"start": 4, "end": 11, "value": "Mexican", "entity": "cuisine"}
                ],
            },
        ),
        Message(
            data={
                TEXT: "I want Tacos!",
                "intent": "restaurant_search",
                "entities": [
                    {"start": 7, "end": 12, "value": "Mexican", "entity": "cuisine"}
                ],
            },
        ),
        Message(data={TEXT: "action_restart", "action_name": "action_restart"},),
        Message(
            data={
                TEXT: "Where are you going?",
                ACTION_NAME: "Where are you going?",
                ACTION_TEXT: "Where are you going?",
            },
        ),
    ]

    component_config = {"case_sensitive": False, "intent_tokenization_flag": True}
    tk = WhitespaceTokenizer(component_config)

    tk.train(TrainingData(training_examples=examples), supervised_embeddings_config)

    assert examples[0].data.get(TOKENS_NAMES[TEXT])[0].text == "Any"
    assert examples[0].data.get(TOKENS_NAMES[TEXT])[1].text == "Mexican"
    assert examples[0].data.get(TOKENS_NAMES[TEXT])[2].text == "restaurant"
    assert examples[0].data.get(TOKENS_NAMES[TEXT])[3].text == "will"
    assert examples[0].data.get(TOKENS_NAMES[TEXT])[4].text == "do"
    assert examples[1].data.get(TOKENS_NAMES[TEXT])[0].text == "I"
    assert examples[1].data.get(TOKENS_NAMES[TEXT])[1].text == "want"
    assert examples[1].data.get(TOKENS_NAMES[TEXT])[2].text == "Tacos"
    assert examples[2].data.get(TOKENS_NAMES[ACTION_NAME])[0].text == "action"
    assert examples[2].data.get(TOKENS_NAMES[ACTION_NAME])[1].text == "restart"
    assert examples[2].data.get(TOKENS_NAMES[TEXT])[0].text == "action_restart"
    assert examples[2].data.get(TOKENS_NAMES[ACTION_TEXT]) is None
    assert examples[3].data.get(TOKENS_NAMES[ACTION_TEXT])[0].text == "Where"
    assert examples[3].data.get(TOKENS_NAMES[ACTION_TEXT])[1].text == "are"
    assert examples[3].data.get(TOKENS_NAMES[ACTION_TEXT])[2].text == "you"
    assert examples[3].data.get(TOKENS_NAMES[ACTION_TEXT])[3].text == "going"


def test_whitespace_does_not_throw_error():
    import rasa.utils.io as io_utils

    texts = rasa.shared.utils.io.read_json_file(
        "data/test_tokenizers/naughty_strings.json"
    )

    tk = WhitespaceTokenizer()

    for text in texts:
        tk.tokenize(Message.build(text=text), attribute=TEXT)


@pytest.mark.parametrize("language, error", [("en", False), ("zh", True)])
def test_whitespace_language_suuport(language, error, component_builder):
    config = RasaNLUModelConfig(
        {"language": language, "pipeline": [{"name": "WhitespaceTokenizer"}]}
    )

    if error:
        with pytest.raises(UnsupportedLanguageError):
            component_builder.create_component({"name": "WhitespaceTokenizer"}, config)
    else:
        component_builder.create_component({"name": "WhitespaceTokenizer"}, config)


def test_whitespace_processing_with_attribute(
    supervised_embeddings_config: RasaNLUModelConfig,
):
    message = Message(
        data={
            TEXT: "Any Mexican restaurant will do",
            "intent": "restaurant_search",
            "entities": [
                {"start": 4, "end": 11, "value": "Mexican", "entity": "cuisine"}
            ],
        },
    )
    expected_tokens_intent = ["restaurant_search"]
    expected_tokens_text = ["Any", "Mexican", "restaurant", "will", "do"]
    component_config = {"case_sensitive": False}
    tk = WhitespaceTokenizer(component_config)
    tk.process(message)
    tokens_intent = message.get(TOKENS_NAMES[INTENT])
    tk.process(message)
    tokens_text = message.get(TOKENS_NAMES[TEXT])
    assert [t.text for t in tokens_intent] == expected_tokens_intent
    assert [t.text for t in tokens_text] == expected_tokens_text

    message = Message(
        data={
            TEXT: "Where are you going?",
            ACTION_NAME: "Where are you going?",
            ACTION_TEXT: "Where are you going?",
        },
    )
    expected_action_tokens_text = ["Where", "are", "you", "going"]

    component_config = {"case_sensitive": False}
    tk = WhitespaceTokenizer(component_config)
    tk.process(message)
    tokens_action_text = message.get(TOKENS_NAMES[ACTION_TEXT])
    tk.process(message)
    tokens_text = message.get(TOKENS_NAMES[TEXT])
    assert [t.text for t in tokens_action_text] == expected_action_tokens_text
    assert [t.text for t in tokens_text] == expected_action_tokens_text<|MERGE_RESOLUTION|>--- conflicted
+++ resolved
@@ -1,27 +1,12 @@
 import pytest
 
-<<<<<<< HEAD
 import rasa.shared.utils.io
 from rasa.nlu.components import UnsupportedLanguageError
 from rasa.nlu.config import RasaNLUModelConfig
 from rasa.nlu.constants import TOKENS_NAMES
-from rasa.shared.nlu.constants import TEXT, INTENT
+from rasa.shared.nlu.constants import TEXT, INTENT, ACTION_TEXT, ACTION_NAME
 from rasa.shared.nlu.training_data.training_data import TrainingData
 from rasa.shared.nlu.training_data.message import Message
-=======
-
-from rasa.nlu.components import UnsupportedLanguageError
-from rasa.nlu.config import RasaNLUModelConfig
-from rasa.nlu.constants import (
-    TOKENS_NAMES,
-    TEXT,
-    INTENT,
-    ACTION_NAME,
-    ACTION_TEXT,
-)
-
-from rasa.nlu.training_data import TrainingData, Message
->>>>>>> 12db4e15
 from rasa.nlu.tokenizers.whitespace_tokenizer import WhitespaceTokenizer
 
 
@@ -128,7 +113,7 @@
                 "entities": [
                     {"start": 4, "end": 11, "value": "Mexican", "entity": "cuisine"}
                 ],
-            },
+            }
         ),
         Message(
             data={
@@ -137,15 +122,15 @@
                 "entities": [
                     {"start": 7, "end": 12, "value": "Mexican", "entity": "cuisine"}
                 ],
-            },
-        ),
-        Message(data={TEXT: "action_restart", "action_name": "action_restart"},),
+            }
+        ),
+        Message(data={TEXT: "action_restart", "action_name": "action_restart"}),
         Message(
             data={
                 TEXT: "Where are you going?",
                 ACTION_NAME: "Where are you going?",
                 ACTION_TEXT: "Where are you going?",
-            },
+            }
         ),
     ]
 
@@ -208,7 +193,7 @@
             "entities": [
                 {"start": 4, "end": 11, "value": "Mexican", "entity": "cuisine"}
             ],
-        },
+        }
     )
     expected_tokens_intent = ["restaurant_search"]
     expected_tokens_text = ["Any", "Mexican", "restaurant", "will", "do"]
@@ -226,7 +211,7 @@
             TEXT: "Where are you going?",
             ACTION_NAME: "Where are you going?",
             ACTION_TEXT: "Where are you going?",
-        },
+        }
     )
     expected_action_tokens_text = ["Where", "are", "you", "going"]
 
