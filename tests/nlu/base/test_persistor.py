--- conflicted
+++ resolved
@@ -28,27 +28,17 @@
         _config,
         data="data/test/demo-rasa-small.json",
         path=tmpdir.strpath,
-<<<<<<< HEAD
-        storage='aws',
-        component_builder=component_builder)
-=======
-        project="mytestproject",
         storage="aws",
         component_builder=component_builder,
     )
->>>>>>> 6718392a
 
     # We need to create the bucket since this is all in Moto's 'virtual' AWS
     # account
     awspersistor = persistor.AWSPersistor(os.environ["BUCKET_NAME"])
     result = awspersistor.list_projects()
 
-<<<<<<< HEAD
     # TODO check name
     assert len(result) == 1
-=======
-    assert result == ["mytestproject"]
->>>>>>> 6718392a
 
 
 # noinspection PyPep8Naming
