---
id: components
sidebar_label: Pipeline Components
title: Components
abstract: Components make up your NLU pipeline and work sequentially to process user input
  into structured output. There are components for entity extraction, for intent classification, response selection,
  pre-processing, and more.
---


## Language Models

The following components load pre-trained models that are needed if you want to use pre-trained
word vectors in your pipeline.


### MitieNLP


* **Short**

  MITIE initializer



* **Outputs**

  Nothing



* **Requires**

  Nothing



* **Description**

  Initializes MITIE structures. Every MITIE component relies on this,
  hence this should be put at the beginning
  of every pipeline that uses any MITIE components.



* **Configuration**

  The MITIE library needs a language model file, that **must** be specified in
  the configuration:

  ```yaml-rasa
  pipeline:
  - name: "MitieNLP"
    # language model to load
    model: "data/total_word_feature_extractor.dat"
  ```

  For more information where to get that file from, head over to
  [installing MITIE](./installation.mdx#dependencies-for-mitie).


  You can also pre-train your own word vectors from a language corpus using MITIE. To do so:

  1. Get a clean language corpus (a Wikipedia dump works) as a set of text files.

  2. Build and run [MITIE Wordrep Tool](https://github.com/mit-nlp/MITIE/tree/master/tools/wordrep) on your corpus.
     This can take several hours/days depending on your dataset and your workstation.
     You'll need something like 128GB of RAM for wordrep to run – yes, that's a lot: try to extend your swap.

  3. Set the path of your new `total_word_feature_extractor.dat` as the `model` parameter to the `MitieNLP` component in your
     [configuration](./model-configuration.mdx) file.

  For a full example of how to train MITIE word vectors, check out
  [用Rasa NLU构建自己的中文NLU系统](http://www.crownpku.com/2017/07/27/%E7%94%A8Rasa_NLU%E6%9E%84%E5%BB%BA%E8%87%AA%E5%B7%B1%E7%9A%84%E4%B8%AD%E6%96%87NLU%E7%B3%BB%E7%BB%9F.html),
  a blogpost that goes through creating a MITIE model from a Chinese Wikipedia dump.



### SpacyNLP


* **Short**

  spaCy language initializer



* **Outputs**

  Nothing



* **Requires**

  Nothing



* **Description**

  Initializes spaCy structures. Every spaCy component relies on this, hence this should be put at the beginning
  of every pipeline that uses any spaCy components.



* **Configuration**

  You need to specify the language model to use. The name will be passed to `spacy.load(name)`.
  You can find more information on the available models on the [spaCy documentation](https://spacy.io/usage/models).

  ```yaml-rasa
  pipeline:
  - name: "SpacyNLP"
    # language model to load
    model: "en_core_web_md"

    # when retrieving word vectors, this will decide if the casing
    # of the word is relevant. E.g. `hello` and `Hello` will
    # retrieve the same vector, if set to `False`. For some
    # applications and models it makes sense to differentiate
    # between these two words, therefore setting this to `True`.
    case_sensitive: False
  ```

  For more information on how to download the spaCy models, head over to
  [installing SpaCy](./installation.mdx#dependencies-for-spacy).

  In addition to SpaCy's pretrained language models, you can also use this component to
  attach spaCy models that you've trained yourself.

  ## Tokenizers

  Tokenizers split text into tokens.
  If you want to split intents into multiple labels, e.g. for predicting multiple intents or for
  modeling hierarchical intent structure, use the following flags with any tokenizer:

  * `intent_tokenization_flag` indicates whether to tokenize intent labels or not. Set it to `True`, so that intent
    labels are tokenized.

  * `intent_split_symbol` sets the delimiter string to split the intent labels, default is underscore
    (`_`).


  ### WhitespaceTokenizer


  * **Short**

    Tokenizer using whitespaces as a separator



  * **Outputs**

    `tokens` for user messages, responses (if present), and intents (if specified)



  * **Requires**

    Nothing



  * **Description**

    Creates a token for every whitespace separated character sequence.

    Any character not in: `a-zA-Z0-9_#@&` will be substituted with whitespace before
    splitting on whitespace if the character fulfills any of the following conditions:
    - the character follows a whitespace: `" !word"` &#8594; `"word"`
    - the character precedes a whitespace: `"word! "` &#8594; `"word"`
    - the character is at the beginning of the string: `"!word"` &#8594; `"word"`
    - the character is at the end of the string: `"word!"` &#8594; `"word"`

    Note that:
    - `"wo!rd"` &#8594; `"wo!rd"`

    In addition, any character not in: `a-zA-Z0-9_#@&.~:\/?[]()!$*+,;=-` will be
    substituted with whitespace before splitting on whitespace if the character is not
    between numbers:
    - `"twenty{one"` &#8594; `"twenty"`, `"one"`         ("{"` is not between numbers)
    - `"20{1"` &#8594; `"20{1"`                          ("{"` *is* between numbers)

    Note that:
    - `"name@example.com"` &#8594; `"name@example.com"`
    - `"10,000.1"` &#8594; `"10,000.1"`
    - `"1 - 2"` &#8594; `"1"`,`"2"`


  * **Configuration**

    ```yaml-rasa
    pipeline:
    - name: "WhitespaceTokenizer"
      # Flag to check whether to split intents
      "intent_tokenization_flag": False
      # Symbol on which intent should be split
      "intent_split_symbol": "_"
      # Regular expression to detect tokens
      "token_pattern": None
    ```


  ### JiebaTokenizer


  * **Short**

    Tokenizer using Jieba for Chinese language



  * **Outputs**

    `tokens` for user messages, responses (if present), and intents (if specified)



  * **Requires**

    Nothing



  * **Description**

    Creates tokens using the Jieba tokenizer specifically for Chinese
    language. It will only work for the Chinese language.

    :::note
    To use `JiebaTokenizer` you need to install Jieba with `pip3 install jieba`.

    :::



  * **Configuration**

    User's custom dictionary files can be auto loaded by specifying the files' directory path via `dictionary_path`.
    If the `dictionary_path` is `None` (the default), then no custom dictionary will be used.

    ```yaml-rasa
    pipeline:
    - name: "JiebaTokenizer"
      dictionary_path: "path/to/custom/dictionary/dir"
      # Flag to check whether to split intents
      "intent_tokenization_flag": False
      # Symbol on which intent should be split
      "intent_split_symbol": "_"
      # Regular expression to detect tokens
      "token_pattern": None
    ```


  ### MitieTokenizer


  * **Short**

    Tokenizer using MITIE



  * **Outputs**

    `tokens` for user messages, responses (if present), and intents (if specified)



  * **Requires**

    [MitieNLP](./components.mdx#mitienlp)



  * **Description**

    Creates tokens using the MITIE tokenizer.



  * **Configuration**

    ```yaml-rasa
    pipeline:
    - name: "MitieTokenizer"
      # Flag to check whether to split intents
      "intent_tokenization_flag": False
      # Symbol on which intent should be split
      "intent_split_symbol": "_"
      # Regular expression to detect tokens
      "token_pattern": None
    ```


  ### SpacyTokenizer


  * **Short**

    Tokenizer using spaCy



  * **Outputs**

    `tokens` for user messages, responses (if present), and intents (if specified)



  * **Requires**

    [SpacyNLP](./components.mdx#spacynlp)



  * **Description**

    Creates tokens using the spaCy tokenizer.



  * **Configuration**

    ```yaml-rasa
    pipeline:
    - name: "SpacyTokenizer"
      # Flag to check whether to split intents
      "intent_tokenization_flag": False
      # Symbol on which intent should be split
      "intent_split_symbol": "_"
      # Regular expression to detect tokens
      "token_pattern": None
    ```


## Featurizers

Text featurizers are divided into two different categories: sparse featurizers and dense featurizers.
Sparse featurizers are featurizers that return feature vectors with a lot of missing values, e.g. zeros.
As those feature vectors would normally take up a lot of memory, we store them as sparse features.
Sparse features only store the values that are non zero and their positions in the vector.
Thus, we save a lot of memory and are able to train on larger datasets.

All featurizers can return two different kind of features: sequence features and sentence features.
The sequence features are a matrix of size `(number-of-tokens x feature-dimension)`.
The matrix contains a feature vector for every token in the sequence.
This allows us to train sequence models.
The sentence features are represented by a matrix of size `(1 x feature-dimension)`.
It contains the feature vector for the complete utterance.
The sentence features can be used in any bag-of-words model.
The corresponding classifier can therefore decide what kind of features to use.
Note: The `feature-dimension` for sequence and sentence features does not have to be the same.

### MitieFeaturizer


* **Short**

  Creates a vector representation of user message and response (if specified) using the MITIE featurizer.



* **Outputs**

  `dense_features` for user messages and responses



* **Requires**

  [MitieNLP](./components.mdx#mitienlp)



* **Type**

  Dense featurizer



* **Description**

  Creates features for entity extraction, intent classification, and response classification using the MITIE
  featurizer.

  :::note
  NOT used by the `MitieIntentClassifier` component. But can be used by any component later in the pipeline
  that makes use of `dense_features`.

  :::



* **Configuration**

  The sentence vector, i.e. the vector of the complete utterance, can be calculated in two different ways, either via
  mean or via max pooling. You can specify the pooling method in your configuration file with the option `pooling`.
  The default pooling method is set to `mean`.

  ```yaml-rasa
  pipeline:
  - name: "MitieFeaturizer"
    # Specify what pooling operation should be used to calculate the vector of
    # the complete utterance. Available options: 'mean' and 'max'.
    "pooling": "mean"
  ```


### SpacyFeaturizer


* **Short**

  Creates a vector representation of user message and response (if specified) using the spaCy featurizer.



* **Outputs**

  `dense_features` for user messages and responses



* **Requires**

  [SpacyNLP](./components.mdx#spacynlp)



* **Type**

  Dense featurizer



* **Description**

  Creates features for entity extraction, intent classification, and response classification using the spaCy
  featurizer.



* **Configuration**

  The sentence vector, i.e. the vector of the complete utterance, can be calculated in two different ways, either via
  mean or via max pooling. You can specify the pooling method in your configuration file with the option `pooling`.
  The default pooling method is set to `mean`.

  ```yaml-rasa
  pipeline:
  - name: "SpacyFeaturizer"
    # Specify what pooling operation should be used to calculate the vector of
    # the complete utterance. Available options: 'mean' and 'max'.
    "pooling": "mean"
  ```


### ConveRTFeaturizer


* **Short**

  Creates a vector representation of user message and response (if specified) using
  [ConveRT](https://github.com/PolyAI-LDN/polyai-models) model.



* **Outputs**

  `dense_features` for user messages and responses



* **Type**

  Dense featurizer



* **Description**

  Creates features for entity extraction, intent classification, and response selection.
  It uses the [default signature](https://github.com/PolyAI-LDN/polyai-models#tfhub-signatures) to compute vector
  representations of input text.

  :::note
  Since `ConveRT` model is trained only on an English corpus of conversations, this featurizer should only
  be used if your training data is in English language.

  :::

  :::note
  To use `ConveRTFeaturizer`, install Rasa Open Source with `pip3 install rasa[convert]`.

  :::



* **Configuration**

  ```yaml-rasa
  pipeline:
  - name: "ConveRTFeaturizer"
  # Remote URL/Local directory of model files(Required)
  "model_url": None
  ```

  :::caution
  Since the public URL of the ConveRT model was taken offline recently, it is now mandatory
  to set the parameter `model_url` to a community/self-hosted URL or path to a local directory containing model files.

  :::

### LanguageModelFeaturizer


* **Short**

  Creates a vector representation of user message and response (if specified) using a pre-trained language model.



* **Outputs**

  `dense_features` for user messages and responses


* **Type**

  Dense featurizer



* **Description**

  Creates features for entity extraction, intent classification, and response selection.
  Uses a pre-trained language model to compute vector representations of input text.

  :::note
  Please make sure that you use a language model which is pre-trained on the same language corpus as that of your
  training data.

  :::



* **Configuration**

  Include a [Tokenizer](./components.mdx#tokenizers) component before this component.

  You should specify what language model to load via the parameter `model_name`. See the below table for the
  available language models.
  Additionally, you can also specify the architecture variation of the chosen language model by specifying the
  parameter `model_weights`.
  The full list of supported architectures can be found in the
  [HuggingFace documentation](https://huggingface.co/transformers/pretrained_models.html).
  If left empty, it uses the default model architecture that original Transformers library loads (see table below).

  ```
  +----------------+--------------+-------------------------+
  | Language Model | Parameter    | Default value for       |
  |                | "model_name" | "model_weights"         |
  +----------------+--------------+-------------------------+
  | BERT           | bert         | rasa/LaBSE              |
  +----------------+--------------+-------------------------+
  | GPT            | gpt          | openai-gpt              |
  +----------------+--------------+-------------------------+
  | GPT-2          | gpt2         | gpt2                    |
  +----------------+--------------+-------------------------+
  | XLNet          | xlnet        | xlnet-base-cased        |
  +----------------+--------------+-------------------------+
  | DistilBERT     | distilbert   | distilbert-base-uncased |
  +----------------+--------------+-------------------------+
  | RoBERTa        | roberta      | roberta-base            |
  +----------------+--------------+-------------------------+
  ```

  The following configuration loads the language model BERT:

  ```yaml-rasa
  pipeline:
    - name: LanguageModelFeaturizer
      # Name of the language model to use
      model_name: "bert"
      # Pre-Trained weights to be loaded
      model_weights: "rasa/LaBSE"

      # An optional path to a directory from which
      # to load pre-trained model weights.
      # If the requested model is not found in the
      # directory, it will be downloaded and
      # cached in this directory for future use.
      # The default value of `cache_dir` can be
      # set using the environment variable
      # `TRANSFORMERS_CACHE`, as per the
      # Transformers library.
      cache_dir: null
  ```

### RegexFeaturizer


* **Short**

  Creates a vector representation of user message using regular expressions.



* **Outputs**

  `sparse_features` for user messages and `tokens.pattern`



* **Requires**

  `tokens`



* **Type**

  Sparse featurizer



* **Description**

  Creates features for entity extraction and intent classification.
  During training the `RegexFeaturizer` creates a list of regular expressions defined in the training
  data format.
  For each regex, a feature will be set marking whether this expression was found in the user message or not.
  All features will later be fed into an intent classifier / entity extractor to simplify classification (assuming
  the classifier has learned during the training phase, that this set feature indicates a certain intent / entity).
  Regex features for entity extraction are currently only supported by the [CRFEntityExtractor](./components.mdx#crfentityextractor) and the
  [DIETClassifier](./components.mdx#dietclassifier) components!



* **Configuration**

  Make the featurizer case insensitive by adding the `case_sensitive: False` option, the default being
  `case_sensitive: True`.

  To correctly process languages such as Chinese that don't use whitespace for word separation,
  the user needs to add the `use_word_boundaries: False` option, the default being `use_word_boundaries: True`.

  ```yaml-rasa
  pipeline:
  - name: "RegexFeaturizer"
    # Text will be processed with case sensitive as default
    "case_sensitive": True
    # use match word boundaries for lookup table
    "use_word_boundaries": True
  ```

  **Configuring for incremental training**

  To ensure that `sparse_features` are of fixed size during
  [incremental training](./command-line-interface.mdx#incremental-training), the
  component should be configured to account for additional patterns that may be
  added to the training data in future. To do so, configure the `number_additional_patterns`
  parameter while training the base model from scratch:

  ```yaml-rasa {3}
  pipeline:
  - name: RegexFeaturizer
    number_additional_patterns: 10
  ```

  If not configured by the user, the component will use twice the number of
  patterns currently present in the training data (including lookup tables and regex patterns)
  as the default value for `number_additional_patterns`.
  This number is kept at a minimum of 10 in order to avoid running out of additional
  slots for new patterns too frequently during incremental training.
  Once the component runs out of additional pattern slots, the new patterns are dropped
  and not considered during featurization. At this point, it is advisable
  to retrain a new model from scratch.


### CountVectorsFeaturizer


* **Short**

  Creates bag-of-words representation of user messages, intents, and responses.



* **Outputs**

  `sparse_features` for user messages, intents, and responses



* **Requires**

  `tokens`



* **Type**

  Sparse featurizer



* **Description**

  Creates features for intent classification and response selection.
  Creates bag-of-words representation of user message, intent, and response using
  [sklearn's CountVectorizer](https://scikit-learn.org/stable/modules/generated/sklearn.feature_extraction.text.CountVectorizer.html).
  All tokens which consist only of digits (e.g. 123 and 99 but not a123d) will be assigned to the same feature.



* **Configuration**

  See [sklearn's CountVectorizer docs](https://scikit-learn.org/stable/modules/generated/sklearn.feature_extraction.text.CountVectorizer.html)
  for detailed description of the configuration parameters.

  This featurizer can be configured to use word or character n-grams, using the `analyzer` configuration parameter.
  By default `analyzer` is set to `word` so word token counts are used as features.
  If you want to use character n-grams, set `analyzer` to `char` or `char_wb`.
  The lower and upper boundaries of the n-grams can be configured via the parameters `min_ngram` and `max_ngram`.
  By default both of them are set to `1`.
  By default the featurizer takes the lemma of a word instead of the word directly if it is available. The lemma
  of a word is currently only set by the [SpacyTokenizer](./components.mdx#spacytokenizer). You can
  disable this behavior by setting `use_lemma` to `False`.

  :::note
  Option `char_wb` creates character n-grams only from text inside word boundaries;
  n-grams at the edges of words are padded with space.
  This option can be used to create [Subword Semantic Hashing](https://arxiv.org/abs/1810.07150).

  :::

  :::note
  For character n-grams do not forget to increase `min_ngram` and `max_ngram` parameters.
  Otherwise the vocabulary will contain only single letters.

  :::

  Handling Out-Of-Vocabulary (OOV) words:

  :::note
  Enabled only if `analyzer` is `word`.

  :::

  Since the training is performed on limited vocabulary data, it cannot be guaranteed that during prediction
  an algorithm will not encounter an unknown word (a word that were not seen during training).
  In order to teach an algorithm how to treat unknown words, some words in training data can be substituted
  by generic word `OOV_token`.
  In this case during prediction all unknown words will be treated as this generic word `OOV_token`.

  For example, one might create separate intent `outofscope` in the training data containing messages of
  different number of `OOV_token` s and maybe some additional general words.
  Then an algorithm will likely classify a message with unknown words as this intent `outofscope`.

  You can either set the `OOV_token` or a list of words `OOV_words`:

  * `OOV_token` set a keyword for unseen words; if training data contains `OOV_token` as words in some
    messages, during prediction the words that were not seen during training will be substituted with
    provided `OOV_token`; if `OOV_token=None` (default behavior) words that were not seen during
    training will be ignored during prediction time;

  * `OOV_words` set a list of words to be treated as `OOV_token` during training; if a list of words
    that should be treated as Out-Of-Vocabulary is known, it can be set to `OOV_words` instead of manually
    changing it in training data or using custom preprocessor.

  :::note
  This featurizer creates a bag-of-words representation by **counting** words,
  so the number of `OOV_token` in the sentence might be important.

  :::

  :::note
  Providing `OOV_words` is optional, training data can contain `OOV_token` input manually or by custom
  additional preprocessor.
  Unseen words will be substituted with `OOV_token` **only** if this token is present in the training
  data or `OOV_words` list is provided.

  :::

  If you want to share the vocabulary between user messages and intents, you need to set the option
  `use_shared_vocab` to `True`. In that case a common vocabulary set between tokens in intents and user messages
  is build.

  ```yaml-rasa
  pipeline:
  - name: "CountVectorsFeaturizer"
    # Analyzer to use, either 'word', 'char', or 'char_wb'
    "analyzer": "word"
    # Set the lower and upper boundaries for the n-grams
    "min_ngram": 1
    "max_ngram": 1
    # Set the out-of-vocabulary token
    "OOV_token": "_oov_"
    # Whether to use a shared vocab
    "use_shared_vocab": False
  ```

  **Configuring for incremental training**


  To ensure that `sparse_features` are of fixed size during
  [incremental training](./command-line-interface.mdx#incremental-training), the
  component should be configured to account for additional vocabulary tokens
  that may be added as part of new training examples in the future.
  To do so, configure the `additional_vocabulary_size` parameter while training the base model from scratch:

  ```yaml-rasa {3-6}
  pipeline:
  - name: CountVectorsFeaturizer
    additional_vocabulary_size:
      text: 1000
      response: 1000
      action_text: 1000
  ```

  As in the above example, you can define additional vocabulary size for each of
  `text` (user messages), `response` (bot responses used by `ResponseSelector`) and
  `action_text` (bot responses not used by `ResponseSelector`). If you are building a shared
  vocabulary (`use_shared_vocab=True`), you only need to define a value for the `text` attribute.
  If any of the attribute is not configured by the user, the component takes half of the current
  vocabulary size as the default value for the attribute's `additional_vocabulary_size`.
  This number is kept at a minimum of 1000 in order to avoid running out of additional vocabulary
  slots too frequently during incremental training. Once the component runs out of additional vocabulary slots,
  the new vocabulary tokens are dropped and not considered during featurization. At this point,
  it is advisable to retrain a new model from scratch.


The above configuration parameters are the ones you should configure to fit your model to your data.
However, additional parameters exist that can be adapted.

<details><summary>More configurable parameters</summary>

```
+---------------------------+-------------------------+--------------------------------------------------------------+
| Parameter                 | Default Value           | Description                                                  |
+===========================+=========================+==============================================================+
| use_shared_vocab          | False                   | If set to 'True' a common vocabulary is used for labels      |
|                           |                         | and user message.                                            |
+---------------------------+-------------------------+--------------------------------------------------------------+
| analyzer                  | word                    | Whether the features should be made of word n-gram or        |
|                           |                         | character n-grams. Option 'char_wb' creates character        |
|                           |                         | n-grams only from text inside word boundaries;               |
|                           |                         | n-grams at the edges of words are padded with space.         |
|                           |                         | Valid values: 'word', 'char', 'char_wb'.                     |
+---------------------------+-------------------------+--------------------------------------------------------------+
| strip_accents             | None                    | Remove accents during the pre-processing step.               |
|                           |                         | Valid values: 'ascii', 'unicode', 'None'.                    |
+---------------------------+-------------------------+--------------------------------------------------------------+
| stop_words                | None                    | A list of stop words to use.                                 |
|                           |                         | Valid values: 'english' (uses an internal list of            |
|                           |                         | English stop words), a list of custom stop words, or         |
|                           |                         | 'None'.                                                      |
+---------------------------+-------------------------+--------------------------------------------------------------+
| min_df                    | 1                       | When building the vocabulary ignore terms that have a        |
|                           |                         | document frequency strictly lower than the given threshold.  |
+---------------------------+-------------------------+--------------------------------------------------------------+
| max_df                    | 1                       | When building the vocabulary ignore terms that have a        |
|                           |                         | document frequency strictly higher than the given threshold  |
|                           |                         | (corpus-specific stop words).                                |
+---------------------------+-------------------------+--------------------------------------------------------------+
| min_ngram                 | 1                       | The lower boundary of the range of n-values for different    |
|                           |                         | word n-grams or char n-grams to be extracted.                |
+---------------------------+-------------------------+--------------------------------------------------------------+
| max_ngram                 | 1                       | The upper boundary of the range of n-values for different    |
|                           |                         | word n-grams or char n-grams to be extracted.                |
+---------------------------+-------------------------+--------------------------------------------------------------+
| max_features              | None                    | If not 'None', build a vocabulary that only consider the top |
|                           |                         | max_features ordered by term frequency across the corpus.    |
+---------------------------+-------------------------+--------------------------------------------------------------+
| lowercase                 | True                    | Convert all characters to lowercase before tokenizing.       |
+---------------------------+-------------------------+--------------------------------------------------------------+
| OOV_token                 | None                    | Keyword for unseen words.                                    |
+---------------------------+-------------------------+--------------------------------------------------------------+
| OOV_words                 | []                      | List of words to be treated as 'OOV_token' during training.  |
+---------------------------+-------------------------+--------------------------------------------------------------+
| alias                     | CountVectorFeaturizer   | Alias name of featurizer.                                    |
+---------------------------+-------------------------+--------------------------------------------------------------+
| use_lemma                 | True                    | Use the lemma of words for featurization.                    |
+---------------------------+-------------------------+--------------------------------------------------------------+
| additional_vocabulary_size| text: 1000              | Size of additional vocabulary to account for incremental     |
|                           | response: 1000          | training while training a model from scratch                 |
|                           | action_text: 1000       |                                                              |
+---------------------------+-------------------------+--------------------------------------------------------------+
```

</details>


### LexicalSyntacticFeaturizer


* **Short**

  Creates lexical and syntactic features for a user message to support entity extraction.



* **Outputs**

  `sparse_features` for user messages



* **Requires**

  `tokens`



* **Type**

  Sparse featurizer



* **Description**

  Creates features for entity extraction.
  Moves with a sliding window over every token in the user message and creates features according to the
  configuration (see below). As a default configuration is present, you don't need to specify a configuration.



* **Configuration**

  You can configure what kind of lexical and syntactic features the featurizer should extract.
  The following features are available:

  ```
  ==============  ==========================================================================================
  Feature Name    Description
  ==============  ==========================================================================================
  BOS             Checks if the token is at the beginning of the sentence.
  EOS             Checks if the token is at the end of the sentence.
  low             Checks if the token is lower case.
  upper           Checks if the token is upper case.
  title           Checks if the token starts with an uppercase character and all remaining characters are
                  lowercased.
  digit           Checks if the token contains just digits.
  prefix5         Take the first five characters of the token.
  prefix2         Take the first two characters of the token.
  suffix5         Take the last five characters of the token.
  suffix3         Take the last three characters of the token.
  suffix2         Take the last two characters of the token.
  suffix1         Take the last character of the token.
  pos             Take the Part-of-Speech tag of the token (``SpacyTokenizer`` required).
  pos2            Take the first two characters of the Part-of-Speech tag of the token
                  (``SpacyTokenizer`` required).
  ==============  ==========================================================================================
  ```

  As the featurizer is moving over the tokens in a user message with a sliding window, you can define features for
  previous tokens, the current token, and the next tokens in the sliding window.
  You define the features as a [before, token, after] array.
  If you want to define features for the token before, the current token, and the token after,
  your features configuration would look like this:

  ```yaml-rasa
  pipeline:
  - name: LexicalSyntacticFeaturizer
    "features": [
      ["low", "title", "upper"],
      ["BOS", "EOS", "low", "upper", "title", "digit"],
      ["low", "title", "upper"],
    ]
  ```

  This configuration is also the default configuration.

  :::note
  If you want to make use of `pos` or `pos2` you need to add `SpacyTokenizer` to your pipeline.

  :::

## Intent Classifiers

Intent classifiers assign one of the intents defined in the domain file to incoming user messages.

### MitieIntentClassifier


* **Short**

  MITIE intent classifier (using a
  [text categorizer](https://github.com/mit-nlp/MITIE/blob/master/examples/python/text_categorizer_pure_model.py))



* **Outputs**

  `intent`



* **Requires**

  `tokens` for user message and [MitieNLP](./components.mdx#mitienlp)



* **Output-Example**

  ```json
  {
      "intent": {"name": "greet", "confidence": 0.98343}
  }
  ```



* **Description**

  This classifier uses MITIE to perform intent classification. The underlying classifier
  is using a multi-class linear SVM with a sparse linear kernel (see `train_text_categorizer_classifier` function at the
  [MITIE trainer code](https://github.com/mit-nlp/MITIE/blob/master/mitielib/src/text_categorizer_trainer.cpp)).

  :::note
  This classifier does not rely on any featurizer as it extracts features on its own.

  :::



* **Configuration**

  ```yaml-rasa
  pipeline:
  - name: "MitieIntentClassifier"
  ```


### SklearnIntentClassifier


* **Short**

  Sklearn intent classifier



* **Outputs**

  `intent` and `intent_ranking`



* **Requires**

  `dense_features` for user messages



* **Output-Example**

  ```json
  {
      "intent": {"name": "greet", "confidence": 0.78343},
      "intent_ranking": [
          {
              "confidence": 0.1485910906220309,
              "name": "goodbye"
          },
          {
              "confidence": 0.08161531595656784,
              "name": "restaurant_search"
          }
      ]
  }
  ```



* **Description**

  The sklearn intent classifier trains a linear SVM which gets optimized using a grid search. It also provides
  rankings of the labels that did not “win”. The `SklearnIntentClassifier` needs to be preceded by a dense
  featurizer in the pipeline. This dense featurizer creates the features used for the classification.
  For more information about the algorithm itself, take a look at the
  [GridSearchCV](https://scikit-learn.org/stable/modules/generated/sklearn.model_selection.GridSearchCV.html)
  documentation.



* **Configuration**

  During the training of the SVM a hyperparameter search is run to find the best parameter set.
  In the configuration you can specify the parameters that will get tried.

  ```yaml-rasa
  pipeline:
  - name: "SklearnIntentClassifier"
    # Specifies the list of regularization values to
    # cross-validate over for C-SVM.
    # This is used with the ``kernel`` hyperparameter in GridSearchCV.
    C: [1, 2, 5, 10, 20, 100]
    # Specifies the kernel to use with C-SVM.
    # This is used with the ``C`` hyperparameter in GridSearchCV.
    kernels: ["linear"]
    # Gamma parameter of the C-SVM.
    "gamma": [0.1]
    # We try to find a good number of cross folds to use during
    # intent training, this specifies the max number of folds.
    "max_cross_validation_folds": 5
    # Scoring function used for evaluating the hyper parameters.
    # This can be a name or a function.
    "scoring_function": "f1_weighted"
  ```


### KeywordIntentClassifier


* **Short**

  Simple keyword matching intent classifier, intended for small, short-term projects.



* **Outputs**

  `intent`



* **Requires**

  Nothing



* **Output-Example**

  ```json
  {
      "intent": {"name": "greet", "confidence": 1.0}
  }
  ```



* **Description**

  This classifier works by searching a message for keywords.
  The matching is case sensitive by default and searches only for exact matches of the keyword-string in the user
  message.
  The keywords for an intent are the examples of that intent in the NLU training data.
  This means the entire example is the keyword, not the individual words in the example.

  :::note
  This classifier is intended only for small projects or to get started. If
  you have few NLU training data, you can take a look at the recommended pipelines in
  [Tuning Your Model](./tuning-your-model.mdx).

  :::



* **Configuration**

  ```yaml-rasa
  pipeline:
  - name: "KeywordIntentClassifier"
    case_sensitive: True
  ```


### DIETClassifier


* **Short**

  Dual Intent Entity Transformer (DIET) used for intent classification and entity extraction



* **Outputs**

  `entities`, `intent` and `intent_ranking`



* **Requires**

  `dense_features` and/or `sparse_features` for user message and optionally the intent



* **Output-Example**

  ```json
  {
      "intent": {"name": "greet", "confidence": 0.8343},
      "intent_ranking": [
          {
              "confidence": 0.385910906220309,
              "name": "goodbye"
          },
          {
              "confidence": 0.28161531595656784,
              "name": "restaurant_search"
          }
      ],
      "entities": [{
          "end": 53,
          "entity": "time",
          "start": 48,
          "value": "2017-04-10T00:00:00.000+02:00",
          "confidence": 1.0,
          "extractor": "DIETClassifier"
      }]
  }
  ```



* **Description**

  DIET (Dual Intent and Entity Transformer) is a multi-task architecture for intent classification and entity
  recognition. The architecture is based on a transformer which is shared for both tasks.
  A sequence of entity labels is predicted through a Conditional Random Field (CRF) tagging layer on top of the
  transformer output sequence corresponding to the input sequence of tokens.
  For the intent labels the transformer output for the complete utterance and intent labels are embedded into a
  single semantic vector space. We use the dot-product loss to maximize the similarity with the target label and
  minimize similarities with negative samples.

  If you want to learn more about the model, check out the
  [Algorithm Whiteboard](https://www.youtube.com/playlist?list=PL75e0qA87dlG-za8eLI6t0_Pbxafk-cxb) series on YouTube,
  where we explain the model architecture in detail.

  :::note
  If during prediction time a message contains **only** words unseen during training
  and no Out-Of-Vocabulary preprocessor was used, an empty intent `None` is predicted with confidence
  `0.0`. This might happen if you only use the [CountVectorsFeaturizer](./components.mdx#countvectorsfeaturizer) with a `word` analyzer
  as featurizer. If you use the `char_wb` analyzer, you should always get an intent with a confidence
  value `> 0.0`.

  :::

* **Configuration**

  If you want to use the `DIETClassifier` just for intent classification, set `entity_recognition` to `False`.
  If you want to do only entity recognition, set `intent_classification` to `False`.
  By default `DIETClassifier` does both, i.e. `entity_recognition` and `intent_classification` are set to
  `True`.

  You can define a number of hyperparameters to adapt the model.
  If you want to adapt your model, start by modifying the following parameters:

  * `epochs`:
    This parameter sets the number of times the algorithm will see the training data (default: `300`).
    One `epoch` is equals to one forward pass and one backward pass of all the training examples.
    Sometimes the model needs more epochs to properly learn.
    Sometimes more epochs don't influence the performance.
    The lower the number of epochs the faster the model is trained.

  * `hidden_layers_sizes`:
    This parameter allows you to define the number of feed forward layers and their output
    dimensions for user messages and intents (default: `text: [], label: []`).
    Every entry in the list corresponds to a feed forward layer.
    For example, if you set `text: [256, 128]`, we will add two feed forward layers in front of
    the transformer. The vectors of the input tokens (coming from the user message) will be passed on to those
    layers. The first layer will have an output dimension of 256 and the second layer will have an output
    dimension of 128. If an empty list is used (default behavior), no feed forward layer will be
    added.
    Make sure to use only positive integer values. Usually, numbers of power of two are used.
    Also, it is usual practice to have decreasing values in the list: next value is smaller or equal to the
    value before.

  * `embedding_dimension`:
    This parameter defines the output dimension of the embedding layers used inside the model (default: `20`).
    We are using multiple embeddings layers inside the model architecture.
    For example, the vector of the complete utterance and the intent is passed on to an embedding layer before
    they are compared and the loss is calculated.

  * `number_of_transformer_layers`:
    This parameter sets the number of transformer layers to use (default: `2`).
    The number of transformer layers corresponds to the transformer blocks to use for the model.

  * `transformer_size`:
    This parameter sets the number of units in the transformer (default: `256`).
    The vectors coming out of the transformers will have the given `transformer_size`.

  * `connection_density`:
    This parameter defines the fraction of kernel weights that are set to non zero values for all feed forward
    layers in the model (default: `0.2`). The value should be between 0 and 1. If you set `connection_density`
    to 1, no kernel weights will be set to 0, the layer acts as a standard feed forward layer. You should not
    set `connection_density` to 0 as this would result in all kernel weights being 0, i.e. the model is not able
    to learn.

  * `constrain_similarities`:
    This parameter when set to `True` applies a sigmoid cross entropy loss over all similarity terms.
    This helps in keeping similarities between input and negative labels to smaller values.
    This should help in better generalization of the model to real world test sets.

  * `model_confidence`:
    This parameter allows the user to configure how confidences are computed during inference. It can take two values:
    * `softmax`: Confidences are in the range `[0, 1]` (old behavior and current default). Computed similarities are normalized with the `softmax` activation function.
    * `linear_norm`: Confidences are in the range `[0, 1]`. Computed dot product similarities are normalized with a linear function.

    Please try using `linear_norm` as the value for `model_confidence`. This should make it easier to tune fallback thresholds for the [FallbackClassifier](./components.mdx#fallbackclassifier).


The above configuration parameters are the ones you should configure to fit your model to your data.
However, additional parameters exist that can be adapted.

<details><summary>More configurable parameters</summary>

```
+---------------------------------+------------------+--------------------------------------------------------------+
| Parameter                       | Default Value    | Description                                                  |
+=================================+==================+==============================================================+
| hidden_layers_sizes             | text: []         | Hidden layer sizes for layers before the embedding layers    |
|                                 | label: []        | for user messages and labels. The number of hidden layers is |
|                                 |                  | equal to the length of the corresponding list.               |
+---------------------------------+------------------+--------------------------------------------------------------+
| share_hidden_layers             | False            | Whether to share the hidden layer weights between user       |
|                                 |                  | messages and labels.                                         |
+---------------------------------+------------------+--------------------------------------------------------------+
| transformer_size                | 256              | Number of units in transformer.                              |
+---------------------------------+------------------+--------------------------------------------------------------+
| number_of_transformer_layers    | 2                | Number of transformer layers.                                |
+---------------------------------+------------------+--------------------------------------------------------------+
| number_of_attention_heads       | 4                | Number of attention heads in transformer.                    |
+---------------------------------+------------------+--------------------------------------------------------------+
| use_key_relative_attention      | False            | If 'True' use key relative embeddings in attention.          |
+---------------------------------+------------------+--------------------------------------------------------------+
| use_value_relative_attention    | False            | If 'True' use value relative embeddings in attention.        |
+---------------------------------+------------------+--------------------------------------------------------------+
| max_relative_position           | None             | Maximum position for relative embeddings.                    |
+---------------------------------+------------------+--------------------------------------------------------------+
| unidirectional_encoder          | False            | Use a unidirectional or bidirectional encoder.               |
+---------------------------------+------------------+--------------------------------------------------------------+
| batch_size                      | [64, 256]        | Initial and final value for batch sizes.                     |
|                                 |                  | Batch size will be linearly increased for each epoch.        |
|                                 |                  | If constant `batch_size` is required, pass an int, e.g. `8`. |
+---------------------------------+------------------+--------------------------------------------------------------+
| batch_strategy                  | "balanced"       | Strategy used when creating batches.                         |
|                                 |                  | Can be either 'sequence' or 'balanced'.                      |
+---------------------------------+------------------+--------------------------------------------------------------+
| epochs                          | 300              | Number of epochs to train.                                   |
+---------------------------------+------------------+--------------------------------------------------------------+
| random_seed                     | None             | Set random seed to any 'int' to get reproducible results.    |
+---------------------------------+------------------+--------------------------------------------------------------+
| learning_rate                   | 0.001            | Initial learning rate for the optimizer.                     |
+---------------------------------+------------------+--------------------------------------------------------------+
| embedding_dimension             | 20               | Dimension size of embedding vectors.                         |
+---------------------------------+------------------+--------------------------------------------------------------+
| dense_dimension                 | text: 128        | Dense dimension for sparse features to use.                  |
|                                 | label: 20        |                                                              |
+---------------------------------+------------------+--------------------------------------------------------------+
| concat_dimension                | text: 128        | Concat dimension for sequence and sentence features.         |
|                                 | label: 20        |                                                              |
+---------------------------------+------------------+--------------------------------------------------------------+
| number_of_negative_examples     | 20               | The number of incorrect labels. The algorithm will minimize  |
|                                 |                  | their similarity to the user input during training.          |
+---------------------------------+------------------+--------------------------------------------------------------+
| similarity_type                 | "auto"           | Type of similarity measure to use, either 'auto' or 'cosine' |
|                                 |                  | or 'inner'.                                                  |
+---------------------------------+------------------+--------------------------------------------------------------+
| loss_type                       | "cross_entropy"  | The type of the loss function, either 'cross_entropy'        |
|                                 |                  | or 'margin'. Type 'margin' is only compatible with           |
|                                 |                  | "model_confidence=cosine",                                   |
|                                 |                  | which is deprecated (see changelog for 2.3.4).               |
+---------------------------------+------------------+--------------------------------------------------------------+
| ranking_length                  | 10               | Number of top intents to report. Set to 0 to report all      |
|                                 |                  | intents.                                                     |
+---------------------------------+------------------+--------------------------------------------------------------+
| renormalize_confidences         | False            | Normalize the reported top intents. Applicable only with loss|
|                                 |                  | type 'cross_entropy' and 'softmax' confidences.              |
+---------------------------------+------------------+--------------------------------------------------------------+
| maximum_positive_similarity     | 0.8              | Indicates how similar the algorithm should try to make       |
|                                 |                  | embedding vectors for correct labels.                        |
|                                 |                  | Should be 0.0 < ... < 1.0 for 'cosine' similarity type.      |
+---------------------------------+------------------+--------------------------------------------------------------+
| maximum_negative_similarity     | -0.4             | Maximum negative similarity for incorrect labels.            |
|                                 |                  | Should be -1.0 < ... < 1.0 for 'cosine' similarity type.     |
+---------------------------------+------------------+--------------------------------------------------------------+
| use_maximum_negative_similarity | True             | If 'True' the algorithm only minimizes maximum similarity    |
|                                 |                  | over incorrect intent labels, used only if 'loss_type' is    |
|                                 |                  | set to 'margin'.                                             |
+---------------------------------+------------------+--------------------------------------------------------------+
| scale_loss                      | False            | Scale loss inverse proportionally to confidence of correct   |
|                                 |                  | prediction.                                                  |
+---------------------------------+------------------+--------------------------------------------------------------+
| regularization_constant         | 0.002            | The scale of regularization.                                 |
+---------------------------------+------------------+--------------------------------------------------------------+
| negative_margin_scale           | 0.8              | The scale of how important it is to minimize the maximum     |
|                                 |                  | similarity between embeddings of different labels.           |
+---------------------------------+------------------+--------------------------------------------------------------+
| connection_density              | 0.2              | Connection density of the weights in dense layers.           |
|                                 |                  | Value should be between 0 and 1.                             |
+---------------------------------+------------------+--------------------------------------------------------------+
| drop_rate                       | 0.2              | Dropout rate for encoder. Value should be between 0 and 1.   |
|                                 |                  | The higher the value the higher the regularization effect.   |
+---------------------------------+------------------+--------------------------------------------------------------+
| drop_rate_attention             | 0.0              | Dropout rate for attention. Value should be between 0 and 1. |
|                                 |                  | The higher the value the higher the regularization effect.   |
+---------------------------------+------------------+--------------------------------------------------------------+
| use_sparse_input_dropout        | True             | If 'True' apply dropout to sparse input tensors.             |
+---------------------------------+------------------+--------------------------------------------------------------+
| use_dense_input_dropout         | True             | If 'True' apply dropout to dense input tensors.              |
+---------------------------------+------------------+--------------------------------------------------------------+
| evaluate_every_number_of_epochs | 20               | How often to calculate validation accuracy.                  |
|                                 |                  | Set to '-1' to evaluate just once at the end of training.    |
+---------------------------------+------------------+--------------------------------------------------------------+
| evaluate_on_number_of_examples  | 0                | How many examples to use for hold out validation set.        |
|                                 |                  | Large values may hurt performance, e.g. model accuracy.      |
+---------------------------------+------------------+--------------------------------------------------------------+
| intent_classification           | True             | If 'True' intent classification is trained and intents are   |
|                                 |                  | predicted.                                                   |
+---------------------------------+------------------+--------------------------------------------------------------+
| entity_recognition              | True             | If 'True' entity recognition is trained and entities are     |
|                                 |                  | extracted.                                                   |
+---------------------------------+------------------+--------------------------------------------------------------+
| use_masked_language_model       | False            | If 'True' random tokens of the input message will be masked  |
|                                 |                  | and the model has to predict those tokens. It acts like a    |
|                                 |                  | regularizer and should help to learn a better contextual     |
|                                 |                  | representation of the input.                                 |
+---------------------------------+------------------+--------------------------------------------------------------+
| tensorboard_log_directory       | None             | If you want to use tensorboard to visualize training         |
|                                 |                  | metrics, set this option to a valid output directory. You    |
|                                 |                  | can view the training metrics after training in tensorboard  |
|                                 |                  | via 'tensorboard --logdir <path-to-given-directory>'.        |
+---------------------------------+------------------+--------------------------------------------------------------+
| tensorboard_log_level           | "epoch"          | Define when training metrics for tensorboard should be       |
|                                 |                  | logged. Either after every epoch ('epoch') or for every      |
|                                 |                  | training step ('batch').                                 |
+---------------------------------+------------------+--------------------------------------------------------------+
| featurizers                     | []               | List of featurizer names (alias names). Only features        |
|                                 |                  | coming from the listed names are used. If list is empty      |
|                                 |                  | all available features are used.                             |
+---------------------------------+------------------+--------------------------------------------------------------+
| checkpoint_model                | False            | Save the best performing model during training. Models are   |
|                                 |                  | stored to the location specified by `--out`. Only the one    |
|                                 |                  | best model will be saved.                                    |
|                                 |                  | Requires `evaluate_on_number_of_examples > 0` and            |
|                                 |                  | `evaluate_every_number_of_epochs > 0`                        |
+---------------------------------+------------------+--------------------------------------------------------------+
| split_entities_by_comma         | True             | Splits a list of extracted entities by comma to treat each   |
|                                 |                  | one of them as a single entity. Can either be `True`/`False` |
|                                 |                  | globally, or set per entity type, such as:                   |
|                                 |                  | ```                                                          |
|                                 |                  | ...                                                          |
|                                 |                  | - name: DIETClassifier                                       |
|                                 |                  |   split_entities_by_comma:                                   |
|                                 |                  |     address: True                                            |
|                                 |                  |     ...                                                      |
|                                 |                  | ...                                                          |
|                                 |                  | ```                                                          |
+---------------------------------+------------------+--------------------------------------------------------------+
| constrain_similarities          | False            | If `True`, applies sigmoid on all similarity terms and adds  |
|                                 |                  | it to the loss function to ensure that similarity values are |
|                                 |                  | approximately bounded. Used only if `loss_type=cross_entropy`|
+---------------------------------+------------------+--------------------------------------------------------------+
| model_confidence                | "softmax"        | Affects how model's confidence for each intent               |
|                                 |                  | is computed. Currently, only one value is supported:         |
|                                 |                  | 1. `softmax` - Similarities between input and intent         |
|                                 |                  | embeddings are post-processed with a softmax function,       |
|                                 |                  | as a result of which confidence for all intents sum up to 1. |
|                                 |                  | This parameter does not affect the confidence for entity     |
|                                 |                  | prediction.                                                  |
+---------------------------------+------------------+--------------------------------------------------------------+
```

:::note
Parameter `maximum_negative_similarity` is set to a negative value to mimic the original
starspace algorithm in the case `maximum_negative_similarity = maximum_positive_similarity`
and `use_maximum_negative_similarity = False`.
See [starspace paper](https://arxiv.org/abs/1709.03856) for details.

:::

</details>

### FallbackClassifier

* **Short**

  Classifies a message with the intent `nlu_fallback` if the NLU intent classification
  scores are ambiguous. The confidence is set to be the same as the `fallback threshold`.

* **Outputs**

  `entities`, `intent` and `intent_ranking`

* **Requires**

  `intent` and `intent_ranking` output from a previous intent classifier

* **Output-Example**

    ```json

        {
            "intent": {"name": "nlu_fallback", "confidence": 0.7183846840434321},
            "intent_ranking": [
                {
                    "confidence": 0.7183846840434321,
                    "name": "nlu_fallback"
                },
                {
                    "confidence": 0.28161531595656784,
                    "name": "restaurant_search"
                }
            ],
            "entities": [{
                "end": 53,
                "entity": "time",
                "start": 48,
                "value": "2017-04-10T00:00:00.000+02:00",
                "confidence": 1.0,
                "extractor": "DIETClassifier"
            }]
        }
    ```

* **Description**

    The `FallbackClassifier` classifies a user message with the intent `nlu_fallback`
    in case the previous intent classifier wasn't
    able to classify an intent with a confidence greater or equal than the `threshold`
    of the `FallbackClassifier`. It can also predict the fallback intent in the
    case when the confidence scores of the two top ranked intents are closer than the the
    `ambiguity_threshold`.

    You can use the `FallbackClassifier` to implement a
    [Fallback Action](./fallback-handoff.mdx#fallbacks) which handles message with uncertain
    NLU predictions.

    ```yaml-rasa
    rules:

    - rule: Ask the user to rephrase in case of low NLU confidence
      steps:
      - intent: nlu_fallback
      - action: utter_please_rephrase
    ```
* **Configuration**

    The `FallbackClassifier` will only add its prediction for the `nlu_fallback`
    intent in case no other intent was predicted with a confidence greater or equal
    than `threshold`.

    - `threshold`:
      This parameter sets the threshold for predicting the `nlu_fallback` intent.
      If no intent predicted by a previous
      intent classifier has a confidence
      level greater or equal than `threshold` the `FallbackClassifier` will add
      a prediction of the `nlu_fallback` intent with a confidence `1.0`.
    - `ambiguity_threshold`: If you configure an `ambiguity_threshold`, the
      `FallbackClassifier` will also predict the `nlu_fallback` intent in case
      the difference of the confidence scores for the two highest ranked intents is
      smaller than the `ambiguity_threshold`.


## Entity Extractors

Entity extractors extract entities, such as person names or locations, from the user message.

:::note
  If you use multiple entity extractors, we advise that each extractor targets an exclusive
  set of entity types. For example, use [Duckling](components.mdx#ducklingentityextractor) to extract dates and times, and
  [DIETClassifier](components.mdx#dietclassifier-1) to extract person names. Otherwise, if multiple extractors
  target the same entity types, it is very likely that entities will be extracted multiple times.

  For example, if you use two or more general purpose extractors like [MitieEntityExtractor](components.mdx#mitieentityextractor),
  [DIETClassifier](components.mdx#dietclassifier-1), or [CRFEntityExtractor](components.mdx#crfentityextractor),
  the entity types in your training data will be found and
  extracted by all of them. If the [slots](domain.mdx#slots) you are filling with your entity types are of type `text`,
  then the last extractor in your pipeline will win. If the slot is of type `list`, then all results
  will be added to the list, including duplicates.

  Another, less obvious case of duplicate/overlapping extraction can happen even if extractors focus on different
  entity types. Imagine a food delivery bot and a user message like `I would like to order the Monday special`.
  Hypothetically, if your time extractor's performance isn't very good, it might extract `Monday` here as a time for the order,
  and your other extractor might extract `Monday special` as the meal.
  If you struggle with overlapping entities of this sort, it might make sense to add additional training data
  to improve your extractor. If that does not suffice, you can add a
  [custom component](components.mdx#custom-components) that resolves conflicts in entity
  extraction according to your own logic.
:::
### MitieEntityExtractor


* **Short**

  MITIE entity extraction (using a [MITIE NER trainer](https://github.com/mit-nlp/MITIE/blob/master/mitielib/src/ner_trainer.cpp))



* **Outputs**

  `entities`



* **Requires**

  [MitieNLP](./components.mdx#mitienlp) and `tokens`



* **Output-Example**

  ```json
  {
      "entities": [{
          "value": "New York City",
          "start": 20,
          "end": 33,
          "confidence": null,
          "entity": "city",
          "extractor": "MitieEntityExtractor"
      }]
  }
  ```



* **Description**

  `MitieEntityExtractor` uses the MITIE entity extraction to find entities in a message. The underlying classifier
  is using a multi class linear SVM with a sparse linear kernel and custom features.
  The MITIE component does not provide entity confidence values.

  :::note
  This entity extractor does not rely on any featurizer as it extracts features on its own.

  :::



* **Configuration**

  ```yaml-rasa
  pipeline:
  - name: "MitieEntityExtractor"
  ```


### SpacyEntityExtractor


* **Short**

  spaCy entity extraction



* **Outputs**

  `entities`



* **Requires**

  [SpacyNLP](./components.mdx#spacynlp)



* **Output-Example**

  ```json
  {
      "entities": [{
          "value": "New York City",
          "start": 20,
          "end": 33,
          "confidence": null,
          "entity": "city",
          "extractor": "SpacyEntityExtractor"
      }]
  }
  ```



* **Description**

  Using spaCy this component predicts the entities of a message. spaCy uses a statistical BILOU transition model.
  As of now, this component can only use the spaCy builtin entity extraction models and can not be retrained.
  This extractor does not provide any confidence scores.

  You can test out spaCy's entity extraction models in this [interactive demo](https://explosion.ai/demos/displacy-ent).
  Note that some spaCy models are highly case-sensitive.

:::note
The `SpacyEntityExtractor` extractor does not provide a `confidence` level and will always return `null`.

:::

* **Configuration**

  Configure which dimensions, i.e. entity types, the spaCy component
  should extract. A full list of available dimensions can be found in
  the [spaCy documentation](https://spacy.io/api/annotation#section-named-entities).
  Leaving the dimensions option unspecified will extract all available dimensions.

  ```yaml-rasa
  pipeline:
  - name: "SpacyEntityExtractor"
    # dimensions to extract
    dimensions: ["PERSON", "LOC", "ORG", "PRODUCT"]
  ```


### CRFEntityExtractor


* **Short**

  Conditional random field (CRF) entity extraction



* **Outputs**

  `entities`



* **Requires**

  `tokens` and `dense_features` (optional)



* **Output-Example**

  ```json
  {
      "entities": [{
          "value": "New York City",
          "start": 20,
          "end": 33,
          "entity": "city",
          "confidence": 0.874,
          "extractor": "CRFEntityExtractor"
      }]
  }
  ```



* **Description**

  This component implements a conditional random fields (CRF) to do named entity recognition.
  CRFs can be thought of as an undirected Markov chain where the time steps are words
  and the states are entity classes. Features of the words (capitalization, POS tagging,
  etc.) give probabilities to certain entity classes, as are transitions between
  neighbouring entity tags: the most likely set of tags is then calculated and returned.


  If you want to pass custom features, such as pre-trained word embeddings, to `CRFEntityExtractor`, you can
  add any dense featurizer to the pipeline before the `CRFEntityExtractor` and subsequently configure
  `CRFEntityExtractor` to make use of the dense features by adding `"text_dense_feature"` to its feature configuration.
  `CRFEntityExtractor` automatically finds the additional dense features and checks if the dense features are an
  iterable of `len(tokens)`, where each entry is a vector.
  A warning will be shown in case the check fails.
  However, `CRFEntityExtractor` will continue to train just without the additional custom features.
  In case dense features are present, `CRFEntityExtractor` will pass the dense features to `sklearn_crfsuite`
  and use them for training.



* **Configuration**

  `CRFEntityExtractor` has a list of default features to use.
  However, you can overwrite the default configuration.
  The following features are available:

  ```
  ===================  ==========================================================================================
  Feature Name         Description
  ===================  ==========================================================================================
  low                  Checks if the token is lower case.
  upper                Checks if the token is upper case.
  title                Checks if the token starts with an uppercase character and all remaining characters are
                       lowercased.
  digit                Checks if the token contains just digits.
  prefix5              Take the first five characters of the token.
  prefix2              Take the first two characters of the token.
  suffix5              Take the last five characters of the token.
  suffix3              Take the last three characters of the token.
  suffix2              Take the last two characters of the token.
  suffix1              Take the last character of the token.
  pos                  Take the Part-of-Speech tag of the token (``SpacyTokenizer`` required).
  pos2                 Take the first two characters of the Part-of-Speech tag of the token
                       (``SpacyTokenizer`` required).
  pattern              Take the patterns defined by ``RegexFeaturizer``.
  bias                 Add an additional "bias" feature to the list of features.
  text_dense_features  Adds additional features from a dense featurizer.
  ===================  ==========================================================================================
  ```

  As the featurizer is moving over the tokens in a user message with a sliding window, you can define features for
  previous tokens, the current token, and the next tokens in the sliding window.
  You define the features as [before, token, after] array.

  Additional you can set a flag to determine whether to use the BILOU tagging schema or not.

  * `BILOU_flag` determines whether to use BILOU tagging or not. Default `True`.

  ```yaml-rasa
  pipeline:
  - name: "CRFEntityExtractor"
    # BILOU_flag determines whether to use BILOU tagging or not.
    "BILOU_flag": True
    # features to extract in the sliding window
    "features": [
      ["low", "title", "upper"],
      [
        "bias",
        "low",
        "prefix5",
        "prefix2",
        "suffix5",
        "suffix3",
        "suffix2",
        "upper",
        "title",
        "digit",
        "pattern",
      ],
      ["low", "title", "upper"],
      ["text_dense_features"]
    ]
    # The maximum number of iterations for optimization algorithms.
    "max_iterations": 50
    # weight of the L1 regularization
    "L1_c": 0.1
    # weight of the L2 regularization
    "L2_c": 0.1
    # Name of dense featurizers to use.
    # If list is empty all available dense features are used.
    "featurizers": []
    # Indicated whether a list of extracted entities should be split into individual entities for a given entity type
    "split_entities_by_comma":
        address: False
        email: True
  ```

  :::note
  If POS features are used (`pos` or `pos2`), you need to have `SpacyTokenizer` in your pipeline.

  :::

  :::note
  If `pattern` features are used, you need to have `RegexFeaturizer` in your pipeline.

  :::

  :::note
  If `text_dense_features` features are used, you need to have a dense featurizer (e.g. `LanguageModelFeaturizer`) in
  your pipeline.

  :::

### DucklingEntityExtractor


* **Short**

  Duckling lets you extract common entities like dates,
  amounts of money, distances, and others in a number of languages.



* **Outputs**

  `entities`



* **Requires**

  Nothing



* **Output-Example**

  ```json
  {
      "entities": [{
          "end": 53,
          "entity": "time",
          "start": 48,
          "value": "2017-04-10T00:00:00.000+02:00",
          "confidence": 1.0,
          "extractor": "DucklingEntityExtractor"
      }]
  }
  ```



* **Description**

  To use this component you need to run a duckling server. The easiest
  option is to spin up a docker container using
  `docker run -p 8000:8000 rasa/duckling`.

  Alternatively, you can [install duckling directly on your
  machine](https://github.com/facebook/duckling#quickstart) and start the server.

  Duckling allows to recognize dates, numbers, distances and other structured entities
  and normalizes them.
  Please be aware that duckling tries to extract as many entity types as possible without
  providing a ranking. For example, if you specify both `number` and `time` as dimensions
  for the duckling component, the component will extract two entities: `10` as a number and
  `in 10 minutes` as a time from the text `I will be there in 10 minutes`. In such a
  situation, your application would have to decide which entity type is be the correct one.
  The extractor will always return 1.0 as a confidence, as it is a rule
  based system.

  The list of supported languages can be found in the
  [Duckling GitHub repository](https://github.com/facebook/duckling/tree/master/Duckling/Dimensions).



* **Configuration**

  Configure which dimensions, i.e. entity types, the duckling component
  should extract. A full list of available dimensions can be found in
  the [duckling documentation](https://duckling.wit.ai/).
  Leaving the dimensions option unspecified will extract all available dimensions.

  ```yaml-rasa
  pipeline:
  - name: "DucklingEntityExtractor"
    # url of the running duckling server
    url: "http://localhost:8000"
    # dimensions to extract
    dimensions: ["time", "number", "amount-of-money", "distance"]
    # allows you to configure the locale, by default the language is
    # used
    locale: "de_DE"
    # if not set the default timezone of Duckling is going to be used
    # needed to calculate dates from relative expressions like "tomorrow"
    timezone: "Europe/Berlin"
    # Timeout for receiving response from http url of the running duckling server
    # if not set the default timeout of duckling http url is set to 3 seconds.
    timeout : 3
  ```


### DIETClassifier


* **Short**

  Dual Intent Entity Transformer (DIET) used for intent classification and entity extraction



* **Description**

  You can find the detailed description of the [DIETClassifier](./components.mdx#dietclassifier) under the section
  Intent Classifiers.


### RegexEntityExtractor

* **Short**

  Extracts entities using the lookup tables and/or regexes defined in the training data


* **Outputs**

  `entities`


* **Requires**

  Nothing


* **Description**

  This component extract entities using the [lookup tables](nlu-training-data.mdx#lookup-tables) and [regexes](nlu-training-data.mdx#regular-expressions-for-entity-extraction) defined in the training data.
  The component checks if the user message contains an entry of one of the lookup tables or matches one of the
  regexes. If a match is found, the value is extracted as entity.

  This component only uses those regex features that have a name equal to one of the entities defined in the
  training data. Make sure to annotate at least one example per entity.

  :::note
  When you use this extractor in combination with [MitieEntityExtractor](components.mdx#mitieentityextractor),
  [CRFEntityExtractor](components.mdx#crfentityextractor), or [DIETClassifier](components.mdx#dietclassifier-1) it can
  lead to multiple extraction of entities. Especially if many training sentences have entity annotations for
  the entity types for which you also have defined regexes. See the big info box at the start of the
  [entity extractor section](components.mdx#entity-extractors) for more info on multiple extraction.

  In the case where you seem to need both this RegexEntityExtractor and another of the aforementioned
  statistical extractors, we advise you to consider one of the following two options.

  Option 1 is advisable when you have exclusive entity types for each type of extractor. To make the
  sure the extractors don't interfere with one another annotate only one example sentence for each
  regex/lookup entity type, but not more.

  Option 2 is useful when you want to use regexes matches as additional signal for your statistical extractor,
  but you don't have separate entity types. In this case you will want to 1) add the
  [RegexFeaturizer](components.mdx#regexfeaturizer) before the extractors in your pipeline 2)
  annotate all your entity examples in the training data and 3) remove the RegexEntityExtractor from your pipeline.
  This way, your statistical extractors will receive additional signal about the presence of regex matches
  and will be able to statistically determine when to rely on these matches and when not to.
  :::


* **Configuration**

  Make the entity extractor case sensitive by adding the `case_sensitive: True` option, the default being
  `case_sensitive: False`.

  To correctly process languages such as Chinese that don't use whitespace for word separation,
  the user needs to add the `use_word_boundaries: False` option, the default being `use_word_boundaries: True`.

  ```yaml-rasa
      pipeline:
      - name: RegexEntityExtractor
        # text will be processed with case insensitive as default
        case_sensitive: False
        # use lookup tables to extract entities
        use_lookup_tables: True
        # use regexes to extract entities
        use_regexes: True
        # use match word boundaries for lookup table
        "use_word_boundaries": True
  ```


### EntitySynonymMapper


* **Short**

  Maps synonymous entity values to the same value.



* **Outputs**

  Modifies existing entities that previous entity extraction components found.



* **Requires**

  An extractor from [Entity Extractors](./components.mdx)



* **Description**

  If the training data contains defined synonyms, this component will make sure that detected entity values will
  be mapped to the same value. For example, if your training data contains the following examples:

  ```json
  [
      {
        "text": "I moved to New York City",
        "intent": "inform_relocation",
        "entities": [{
          "value": "nyc",
          "start": 11,
          "end": 24,
          "entity": "city",
        }]
      },
      {
        "text": "I got a new flat in NYC.",
        "intent": "inform_relocation",
        "entities": [{
          "value": "nyc",
          "start": 20,
          "end": 23,
          "entity": "city",
        }]
      }
  ]
  ```

  This component will allow you to map the entities `New York City` and `NYC` to `nyc`. The entity
  extraction will return `nyc` even though the message contains `NYC`. When this component changes an
  existing entity, it appends itself to the processor list of this entity.



* **Configuration**

  ```yaml-rasa
  pipeline:
  - name: "EntitySynonymMapper"
  ```

  :::note
  When using the `EntitySynonymMapper` as part of an NLU pipeline, it will need to be placed
  below any entity extractors in the configuration file.

  :::


  ## Combined Intent Classifiers and Entity Extractors

  ### DIETClassifier


  * **Short**

    Dual Intent Entity Transformer (DIET) used for intent classification and entity extraction



  * **Outputs**

    `entities`, `intent` and `intent_ranking`



  * **Requires**

    `dense_features` and/or `sparse_features` for user message and optionally the intent



  * **Output-Example**

    ```json
    {
        "intent": {"name": "greet", "confidence": 0.8343},
        "intent_ranking": [
            {
                "confidence": 0.385910906220309,
                "name": "goodbye"
            },
            {
                "confidence": 0.28161531595656784,
                "name": "restaurant_search"
            }
        ],
        "entities": [{
            "end": 53,
            "entity": "time",
            "start": 48,
            "value": "2017-04-10T00:00:00.000+02:00",
            "confidence": 1.0,
            "extractor": "DIETClassifier"
        }]
    }
    ```



  * **Description**

    DIET (Dual Intent and Entity Transformer) is a multi-task architecture for intent classification and entity
    recognition. The architecture is based on a transformer which is shared for both tasks.
    A sequence of entity labels is predicted through a Conditional Random Field (CRF) tagging layer on top of the
    transformer output sequence corresponding to the input sequence of tokens.
    For the intent labels the transformer output for the complete utterance and intent labels are embedded into a
    single semantic vector space. We use the dot-product loss to maximize the similarity with the target label and
    minimize similarities with negative samples.

    If you want to learn more about the model, check out the
    [Algorithm Whiteboard](https://www.youtube.com/playlist?list=PL75e0qA87dlG-za8eLI6t0_Pbxafk-cxb) series on YouTube,
    where we explain the model architecture in detail.

    :::note
    If during prediction time a message contains **only** words unseen during training
    and no Out-Of-Vocabulary preprocessor was used, an empty intent `None` is predicted with confidence
    `0.0`. This might happen if you only use the [CountVectorsFeaturizer](./components.mdx#countvectorsfeaturizer) with a `word` analyzer
    as featurizer. If you use the `char_wb` analyzer, you should always get an intent with a confidence
    value `> 0.0`.

    :::



  * **Configuration**

    If you want to use the `DIETClassifier` just for intent classification, set `entity_recognition` to `False`.
    If you want to do only entity recognition, set `intent_classification` to `False`.
    By default `DIETClassifier` does both, i.e. `entity_recognition` and `intent_classification` are set to
    `True`.

    You can define a number of hyperparameters to adapt the model.
    If you want to adapt your model, start by modifying the following parameters:

    * `epochs`:
      This parameter sets the number of times the algorithm will see the training data (default: `300`).
      One `epoch` is equals to one forward pass and one backward pass of all the training examples.
      Sometimes the model needs more epochs to properly learn.
      Sometimes more epochs don't influence the performance.
      The lower the number of epochs the faster the model is trained.

    * `hidden_layers_sizes`:
      This parameter allows you to define the number of feed forward layers and their output
      dimensions for user messages and intents (default: `text: [], label: []`).
      Every entry in the list corresponds to a feed forward layer.
      For example, if you set `text: [256, 128]`, we will add two feed forward layers in front of
      the transformer. The vectors of the input tokens (coming from the user message) will be passed on to those
      layers. The first layer will have an output dimension of 256 and the second layer will have an output
      dimension of 128. If an empty list is used (default behavior), no feed forward layer will be
      added.
      Make sure to use only positive integer values. Usually, numbers of power of two are used.
      Also, it is usual practice to have decreasing values in the list: next value is smaller or equal to the
      value before.

    * `embedding_dimension`:
      This parameter defines the output dimension of the embedding layers used inside the model (default: `20`).
      We are using multiple embeddings layers inside the model architecture.
      For example, the vector of the complete utterance and the intent is passed on to an embedding layer before
      they are compared and the loss is calculated.

    * `number_of_transformer_layers`:
      This parameter sets the number of transformer layers to use (default: `2`).
      The number of transformer layers corresponds to the transformer blocks to use for the model.

    * `transformer_size`:
      This parameter sets the number of units in the transformer (default: `256`).
      The vectors coming out of the transformers will have the given `transformer_size`.

    * `connection_density`:
      This parameter defines the fraction of kernel weights that are set to non zero values for all feed forward
      layers in the model (default: `0.2`). The value should be between 0 and 1. If you set `connection_density`
      to 1, no kernel weights will be set to 0, the layer acts as a standard feed forward layer. You should not
      set `connection_density` to 0 as this would result in all kernel weights being 0, i.e. the model is not able
      to learn.

    * `BILOU_flag`:
      This parameter determines whether to use BILOU tagging or not. Default `True`.

  The above configuration parameters are the ones you should configure to fit your model to your data.
  However, additional parameters exist that can be adapted.

  <details><summary>More configurable parameters</summary>

  ```
  +---------------------------------+------------------+--------------------------------------------------------------+
  | Parameter                       | Default Value    | Description                                                  |
  +=================================+==================+==============================================================+
  | hidden_layers_sizes             | text: []         | Hidden layer sizes for layers before the embedding layers    |
  |                                 | label: []        | for user messages and labels. The number of hidden layers is |
  |                                 |                  | equal to the length of the corresponding.                    |
  +---------------------------------+------------------+--------------------------------------------------------------+
  | share_hidden_layers             | False            | Whether to share the hidden layer weights between user       |
  |                                 |                  | messages and labels.                                         |
  +---------------------------------+------------------+--------------------------------------------------------------+
  | transformer_size                | 256              | Number of units in transformer.                              |
  +---------------------------------+------------------+--------------------------------------------------------------+
  | number_of_transformer_layers    | 2                | Number of transformer layers.                                |
  +---------------------------------+------------------+--------------------------------------------------------------+
  | number_of_attention_heads       | 4                | Number of attention heads in transformer.                    |
  +---------------------------------+------------------+--------------------------------------------------------------+
  | use_key_relative_attention      | False            | If 'True' use key relative embeddings in attention.          |
  +---------------------------------+------------------+--------------------------------------------------------------+
  | use_value_relative_attention    | False            | If 'True' use value relative embeddings in attention.        |
  +---------------------------------+------------------+--------------------------------------------------------------+
  | max_relative_position           | None             | Maximum position for relative embeddings.                    |
  +---------------------------------+------------------+--------------------------------------------------------------+
  | unidirectional_encoder          | False            | Use a unidirectional or bidirectional encoder.               |
  +---------------------------------+------------------+--------------------------------------------------------------+
  | batch_size                      | [64, 256]        | Initial and final value for batch sizes.                     |
  |                                 |                  | Batch size will be linearly increased for each epoch.        |
  |                                 |                  | If constant `batch_size` is required, pass an int, e.g. `8`. |
  +---------------------------------+------------------+--------------------------------------------------------------+
  | batch_strategy                  | "balanced"       | Strategy used when creating batches.                         |
  |                                 |                  | Can be either 'sequence' or 'balanced'.                      |
  +---------------------------------+------------------+--------------------------------------------------------------+
  | epochs                          | 300              | Number of epochs to train.                                   |
  +---------------------------------+------------------+--------------------------------------------------------------+
  | random_seed                     | None             | Set random seed to any 'int' to get reproducible results.    |
  +---------------------------------+------------------+--------------------------------------------------------------+
  | learning_rate                   | 0.001            | Initial learning rate for the optimizer.                     |
  +---------------------------------+------------------+--------------------------------------------------------------+
  | embedding_dimension             | 20               | Dimension size of embedding vectors.                         |
  +---------------------------------+------------------+--------------------------------------------------------------+
  | dense_dimension                 | text: 128        | Dense dimension for sparse features to use if no dense       |
  |                                 | label: 20        | features are present.                                        |
  +---------------------------------+------------------+--------------------------------------------------------------+
  | concat_dimension                | text: 128        | Concat dimension for sequence and sentence features.         |
  |                                 | label: 20        |                                                              |
  +---------------------------------+------------------+--------------------------------------------------------------+
  | number_of_negative_examples     | 20               | The number of incorrect labels. The algorithm will minimize  |
  |                                 |                  | their similarity to the user input during training.          |
  +---------------------------------+------------------+--------------------------------------------------------------+
  | similarity_type                 | "auto"           | Type of similarity measure to use, either 'auto' or 'cosine' |
  |                                 |                  | or 'inner'.                                                  |
  +---------------------------------+------------------+--------------------------------------------------------------+
  | loss_type                       | "cross_entropy"  | The type of the loss function, either 'cross_entropy'        |
  |                                 |                  | or 'margin'. Type 'margin' is only compatible with           |
  |                                 |                  | "model_confidence=cosine",                                   |
  |                                 |                  | which is deprecated (see changelog for 2.3.4).               |
  +---------------------------------+------------------+--------------------------------------------------------------+
  | ranking_length                  | 10               | Number of top intents  to report. Set to 0 to report all     |
  |                                 |                  | intents.                                                     |
  +---------------------------------+------------------+--------------------------------------------------------------+
  | renormalize_confidences         | False            | Normalize the reported top intents. Applicable only with loss|
  |                                 |                  | type 'cross_entropy' and 'softmax' confidences.              |
  +---------------------------------+------------------+--------------------------------------------------------------+
  | maximum_positive_similarity     | 0.8              | Indicates how similar the algorithm should try to make       |
  |                                 |                  | embedding vectors for correct labels.                        |
  |                                 |                  | Should be 0.0 < ... < 1.0 for 'cosine' similarity type.      |
  +---------------------------------+------------------+--------------------------------------------------------------+
  | maximum_negative_similarity     | -0.4             | Maximum negative similarity for incorrect labels.            |
  |                                 |                  | Should be -1.0 < ... < 1.0 for 'cosine' similarity type.     |
  +---------------------------------+------------------+--------------------------------------------------------------+
  | use_maximum_negative_similarity | True             | If 'True' the algorithm only minimizes maximum similarity    |
  |                                 |                  | over incorrect intent labels, used only if 'loss_type' is    |
  |                                 |                  | set to 'margin'.                                             |
  +---------------------------------+------------------+--------------------------------------------------------------+
  | scale_loss                      | False            | Scale loss inverse proportionally to confidence of correct   |
  |                                 |                  | prediction.                                                  |
  +---------------------------------+------------------+--------------------------------------------------------------+
  | regularization_constant         | 0.002            | The scale of regularization.                                 |
  +---------------------------------+------------------+--------------------------------------------------------------+
  | negative_margin_scale           | 0.8              | The scale of how important it is to minimize the maximum     |
  |                                 |                  | similarity between embeddings of different labels.           |
  +---------------------------------+------------------+--------------------------------------------------------------+
  | connection_density              | 0.2              | Connection density of the weights in dense layers.           |
  |                                 |                  | Value should be between 0 and 1.                             |
  +---------------------------------+------------------+--------------------------------------------------------------+
  | drop_rate                       | 0.2              | Dropout rate for encoder. Value should be between 0 and 1.   |
  |                                 |                  | The higher the value the higher the regularization effect.   |
  +---------------------------------+------------------+--------------------------------------------------------------+
  | drop_rate_attention             | 0.0              | Dropout rate for attention. Value should be between 0 and 1. |
  |                                 |                  | The higher the value the higher the regularization effect.   |
  +---------------------------------+------------------+--------------------------------------------------------------+
  | use_sparse_input_dropout        | True             | If 'True' apply dropout to sparse input tensors.             |
  +---------------------------------+------------------+--------------------------------------------------------------+
  | use_dense_input_dropout         | True             | If 'True' apply dropout to dense input tensors.              |
  +---------------------------------+------------------+--------------------------------------------------------------+
  | evaluate_every_number_of_epochs | 20               | How often to calculate validation accuracy.                  |
  |                                 |                  | Set to '-1' to evaluate just once at the end of training.    |
  +---------------------------------+------------------+--------------------------------------------------------------+
  | evaluate_on_number_of_examples  | 0                | How many examples to use for hold out validation set.        |
  |                                 |                  | Large values may hurt performance, e.g. model accuracy.      |
  +---------------------------------+------------------+--------------------------------------------------------------+
  | intent_classification           | True             | If 'True' intent classification is trained and intents are   |
  |                                 |                  | predicted.                                                   |
  +---------------------------------+------------------+--------------------------------------------------------------+
  | entity_recognition              | True             | If 'True' entity recognition is trained and entities are     |
  |                                 |                  | extracted.                                                   |
  +---------------------------------+------------------+--------------------------------------------------------------+
  | use_masked_language_model       | False            | If 'True' random tokens of the input message will be masked  |
  |                                 |                  | and the model has to predict those tokens. It acts like a    |
  |                                 |                  | regularizer and should help to learn a better contextual     |
  |                                 |                  | representation of the input.                                 |
  +---------------------------------+------------------+--------------------------------------------------------------+
  | BILOU_flag                      | True             | If 'True', additional BILOU tags are added to entity labels. |
  +---------------------------------+------------------+--------------------------------------------------------------+
  | tensorboard_log_directory       | None             | If you want to use tensorboard to visualize training         |
  |                                 |                  | metrics, set this option to a valid output directory. You    |
  |                                 |                  | can view the training metrics after training in tensorboard  |
  |                                 |                  | via 'tensorboard --logdir <path-to-given-directory>'.        |
  +---------------------------------+------------------+--------------------------------------------------------------+
  | tensorboard_log_level           | "epoch"          | Define when training metrics for tensorboard should be       |
  |                                 |                  | logged. Either after every epoch ('epoch') or for every      |
  |                                 |                  | training step ('batch').                                 |
  +---------------------------------+------------------+--------------------------------------------------------------+
  | featurizers                     | []               | List of featurizer names (alias names). Only features        |
  |                                 |                  | coming from the listed names are used. If list is empty      |
  |                                 |                  | all available features are used.                             |
  +---------------------------------+------------------+--------------------------------------------------------------+
  | checkpoint_model                | False            | Save the best performing model during training. Models are   |
  |                                 |                  | stored to the location specified by `--out`. Only the one    |
  |                                 |                  | best model will be saved.                                    |
  |                                 |                  | Requires `evaluate_on_number_of_examples > 0` and            |
  |                                 |                  | `evaluate_every_number_of_epochs > 0`                        |
  +---------------------------------+------------------+--------------------------------------------------------------+
  ```

  :::note
  Parameter `maximum_negative_similarity` is set to a negative value to mimic the original
  starspace algorithm in the case `maximum_negative_similarity = maximum_positive_similarity`
  and `use_maximum_negative_similarity = False`.
  See [starspace paper](https://arxiv.org/abs/1709.03856) for details.

  :::

  </details>

## Selectors

Selectors predict a bot response from a set of candidate responses.


### ResponseSelector


* **Short**

  Response Selector



* **Outputs**

  A dictionary with the key as the retrieval intent of the response selector
   and value containing predicted responses, confidence and the response key under the retrieval intent



* **Requires**

  `dense_features` and/or `sparse_features` for user messages and response



*   **Output-Example**

    The parsed output from NLU will have a property named `response_selector`
    containing the output for each response selector component. Each response selector is
    identified by `retrieval_intent` parameter of that response selector
    and stores two properties:

    * `response`: The predicted response key under the corresponding retrieval intent,
    prediction's confidence and the associated responses.

    * `ranking`: Ranking with confidences of top 10 candidate response keys.

    Example result:

    ```json
    {
        "response_selector": {
          "faq": {
            "response": {
              "id": 1388783286124361986,
              "confidence": 0.7,
              "intent_response_key": "chitchat/ask_weather",
              "responses": [
                {
                  "text": "It's sunny in Berlin today",
                  "image": "https://i.imgur.com/nGF1K8f.jpg"
                },
                {
                  "text": "I think it's about to rain."
                }
              ],
              "utter_action": "utter_chitchat/ask_weather"
             },
            "ranking": [
              {
                "id": 1388783286124361986,
                "confidence": 0.7,
                "intent_response_key": "chitchat/ask_weather"
              },
              {
                "id": 1388783286124361986,
                "confidence": 0.3,
                "intent_response_key": "chitchat/ask_name"
              }
            ]
          }
        }
    }
    ```

    If the `retrieval_intent` parameter of a particular response selector was left to its default value,
    the corresponding response selector will be identified as `default` in the returned output.

    ```json {3}
    {
        "response_selector": {
          "default": {
            "response": {
              "id": 1388783286124361986,
              "confidence": 0.7,
              "intent_response_key": "chitchat/ask_weather",
              "responses": [
                {
                  "text": "It's sunny in Berlin today",
                  "image": "https://i.imgur.com/nGF1K8f.jpg"
                },
                {
                  "text": "I think it's about to rain."
                }
              ],
              "utter_action": "utter_chitchat/ask_weather"
             },
            "ranking": [
              {
                "id": 1388783286124361986,
                "confidence": 0.7,
                "intent_response_key": "chitchat/ask_weather"
              },
              {
                "id": 1388783286124361986,
                "confidence": 0.3,
                "intent_response_key": "chitchat/ask_name"
              }
            ]
          }
        }
    }
    ```

* **Description**

  Response Selector component can be used to build a response retrieval model to directly predict a bot response from
  a set of candidate responses. The prediction of this model is used by the dialogue manager to utter the predicted responses.
  It embeds user inputs and response labels into the same space and follows the exact same
  neural network architecture and optimization as the [DIETClassifier](./components.mdx#dietclassifier).

  To use this component, your training data should contain [retrieval intents](./glossary.mdx#retrieval-intent). To define these,
  checkout [documentation on NLU training examples](./training-data-format.mdx#training-examples) and
  [documentation on defining response utterances for retrieval intents](./responses.mdx#defining-responses).

  :::note
  If during prediction time a message contains **only** words unseen during training
  and no Out-Of-Vocabulary preprocessor was used, an empty response `None` is predicted with confidence
  `0.0`. This might happen if you only use the [CountVectorsFeaturizer](./components.mdx#countvectorsfeaturizer) with a `word` analyzer
  as featurizer. If you use the `char_wb` analyzer, you should always get a response with a confidence
  value `> 0.0`.

  :::



* **Configuration**

  The algorithm includes almost all the hyperparameters that [DIETClassifier](./components.mdx#dietclassifier) uses.
  If you want to adapt your model, start by modifying the following parameters:

  * `epochs`:
    This parameter sets the number of times the algorithm will see the training data (default: `300`).
    One `epoch` is equals to one forward pass and one backward pass of all the training examples.
    Sometimes the model needs more epochs to properly learn.
    Sometimes more epochs don't influence the performance.
    The lower the number of epochs the faster the model is trained.

  * `hidden_layers_sizes`:
    This parameter allows you to define the number of feed forward layers and their output
    dimensions for user messages and intents (default: `text: [256, 128], label: [256, 128]`).
    Every entry in the list corresponds to a feed forward layer.
    For example, if you set `text: [256, 128]`, we will add two feed forward layers in front of
    the transformer. The vectors of the input tokens (coming from the user message) will be passed on to those
    layers. The first layer will have an output dimension of 256 and the second layer will have an output
    dimension of 128. If an empty list is used (default behavior), no feed forward layer will be
    added.
    Make sure to use only positive integer values. Usually, numbers of power of two are used.
    Also, it is usual practice to have decreasing values in the list: next value is smaller or equal to the
    value before.

  * `embedding_dimension`:
    This parameter defines the output dimension of the embedding layers used inside the model (default: `20`).
    We are using multiple embeddings layers inside the model architecture.
    For example, the vector of the complete utterance and the intent is passed on to an embedding layer before
    they are compared and the loss is calculated.

  * `number_of_transformer_layers`:
    This parameter sets the number of transformer layers to use (default: `0`).
    The number of transformer layers corresponds to the transformer blocks to use for the model.

  * `transformer_size`:
    This parameter sets the number of units in the transformer (default: `None`).
    The vectors coming out of the transformers will have the given `transformer_size`.

  * `connection_density`:
    This parameter defines the fraction of kernel weights that are set to non zero values for all feed forward
    layers in the model (default: `0.2`). The value should be between 0 and 1. If you set `connection_density`
    to 1, no kernel weights will be set to 0, the layer acts as a standard feed forward layer. You should not
    set `connection_density` to 0 as this would result in all kernel weights being 0, i.e. the model is not able
    to learn.

  * `constrain_similarities`:
    This parameter when set to `True` applies a sigmoid cross entropy loss over all similarity terms.
    This helps in keeping similarities between input and negative labels to smaller values.
    This should help in better generalization of the model to real world test sets.

  * `model_confidence`:
    This parameter allows the user to configure how confidences are computed during inference. It can take two values:
    * `softmax`: Confidences are in the range `[0, 1]` (old behavior and current default). Computed similarities are normalized with the `softmax` activation function.
    * `linear_norm`: Confidences are in the range `[0, 1]`. Computed dot product similarities are normalized with a linear function.

    Please try using `linear_norm` as the value for `model_confidence`. This should make it easier to tune fallback thresholds for the [FallbackClassifier](./components.mdx#fallbackclassifier).

<<<<<<< HEAD
=======

  :::info New in 2.3
  `constrain_similarities` and `model_confidence` were added.
  :::

>>>>>>> f330d09b
  The component can also be configured to train a response selector for a particular retrieval intent.
  The parameter `retrieval_intent` sets the name of the retrieval intent for which this response selector model is trained.
  Default is `None`, i.e. the model is trained for all retrieval intents.

  In its default configuration, the component uses the retrieval intent with the response key(e.g. `faq/ask_name`) as the label for training.
  Alternatively, it can also be configured to use the text of the responses as the training label
  by switching `use_text_as_label` to `True`. In this mode, the component will use the first available response which has a text attribute for training. If none are found, it falls back to using the retrieval intent
  combined with the response key as the label.

  :::note examples and tutorials
  Check out the [responseselectorbot](https://github.com/RasaHQ/rasa/tree/main/examples/responseselectorbot) for an example of
  how you can use the `ResponseSelector` component in your assistant. Additionally, you will find this tutorial on
  [handling FAQs](./chitchat-faqs.mdx) using a `ResponseSelector` useful as well.
  :::


The above configuration parameters are the ones you should configure to fit your model to your data.
However, additional parameters exist that can be adapted.

<details><summary>More configurable parameters</summary>

```text
+---------------------------------+-------------------+--------------------------------------------------------------+
| Parameter                       | Default Value     | Description                                                  |
+=================================+===================+==============================================================+
| hidden_layers_sizes             | text: [256, 128]  | Hidden layer sizes for layers before the embedding layers    |
|                                 | label: [256, 128] | for user messages and labels. The number of hidden layers is |
|                                 |                   | equal to the length of the corresponding list. We recommend  |
|                                 |                   | disabling the hidden layers (by providing empty lists) when  |
|                                 |                   | the transformer is enabled.                                  |
+---------------------------------+-------------------+--------------------------------------------------------------+
| share_hidden_layers             | False             | Whether to share the hidden layer weights between user       |
|                                 |                   | messages and labels.                                         |
+---------------------------------+-------------------+--------------------------------------------------------------+
| transformer_size                | None              | Number of units in the transformer. When a positive value is |
|                                 |                   | provided for `number_of_transformer_layers`, the default size|
|                                 |                   | becomes `256`.                                               |
+---------------------------------+-------------------+--------------------------------------------------------------+
| number_of_transformer_layers    | 0                 | Number of transformer layers; positive values enable the     |
|                                 |                   | transformer.                                                 |
+---------------------------------+-------------------+--------------------------------------------------------------+
| number_of_attention_heads       | 4                 | Number of attention heads in transformer.                    |
+---------------------------------+-------------------+--------------------------------------------------------------+
| use_key_relative_attention      | False             | If 'True' use key relative embeddings in attention.          |
+---------------------------------+-------------------+--------------------------------------------------------------+
| use_value_relative_attention    | False             | If 'True' use value relative embeddings in attention.        |
+---------------------------------+-------------------+--------------------------------------------------------------+
| max_relative_position           | None              | Maximum position for relative embeddings.                    |
+---------------------------------+-------------------+--------------------------------------------------------------+
| unidirectional_encoder          | False             | Use a unidirectional or bidirectional encoder.               |
+---------------------------------+-------------------+--------------------------------------------------------------+
| batch_size                      | [64, 256]         | Initial and final value for batch sizes.                     |
|                                 |                   | Batch size will be linearly increased for each epoch.        |
|                                 |                   | If constant `batch_size` is required, pass an int, e.g. `8`. |
+---------------------------------+-------------------+--------------------------------------------------------------+
| batch_strategy                  | "balanced"        | Strategy used when creating batches.                         |
|                                 |                   | Can be either 'sequence' or 'balanced'.                      |
+---------------------------------+-------------------+--------------------------------------------------------------+
| epochs                          | 300               | Number of epochs to train.                                   |
+---------------------------------+-------------------+--------------------------------------------------------------+
| random_seed                     | None              | Set random seed to any 'int' to get reproducible results.    |
+---------------------------------+-------------------+--------------------------------------------------------------+
| learning_rate                   | 0.001             | Initial learning rate for the optimizer.                     |
+---------------------------------+-------------------+--------------------------------------------------------------+
| embedding_dimension             | 20                | Dimension size of embedding vectors.                         |
+---------------------------------+-------------------+--------------------------------------------------------------+
| dense_dimension                 | text: 512         | Dense dimension for sparse features to use if no dense       |
|                                 | label: 512        | features are present.                                        |
+---------------------------------+-------------------+--------------------------------------------------------------+
| concat_dimension                | text: 512         | Concat dimension for sequence and sentence features.         |
|                                 | label: 512        |                                                              |
+---------------------------------+-------------------+--------------------------------------------------------------+
| number_of_negative_examples     | 20                | The number of incorrect labels. The algorithm will minimize  |
|                                 |                   | their similarity to the user input during training.          |
+---------------------------------+-------------------+--------------------------------------------------------------+
| similarity_type                 | "auto"            | Type of similarity measure to use, either 'auto' or 'cosine' |
|                                 |                   | or 'inner'.                                                  |
+---------------------------------+-------------------+--------------------------------------------------------------+
| loss_type                       | "cross_entropy"   | The type of the loss function, either 'cross_entropy'        |
|                                 |                   | or 'margin'. Type 'margin' is only compatible with           |
|                                 |                   | "model_confidence=cosine",                                   |
|                                 |                   | which is deprecated (see changelog for 2.3.4).               |
+---------------------------------+-------------------+--------------------------------------------------------------+
| ranking_length                  | 10                | Number of top responses to report. Set to 0 to report all    |
|                                 |                   | responses.                                                   |
+---------------------------------+-------------------+--------------------------------------------------------------+
| renormalize_confidences         | False             | Normalize the top responses. Applicable only with loss type  |
|                                 |                   | 'cross_entropy' and 'softmax' confidences.                   |
+---------------------------------+-------------------+--------------------------------------------------------------+
| maximum_positive_similarity     | 0.8               | Indicates how similar the algorithm should try to make       |
|                                 |                   | embedding vectors for correct labels.                        |
|                                 |                   | Should be 0.0 < ... < 1.0 for 'cosine' similarity type.      |
+---------------------------------+-------------------+--------------------------------------------------------------+
| maximum_negative_similarity     | -0.4              | Maximum negative similarity for incorrect labels.            |
|                                 |                   | Should be -1.0 < ... < 1.0 for 'cosine' similarity type.     |
+---------------------------------+-------------------+--------------------------------------------------------------+
| use_maximum_negative_similarity | True              | If 'True' the algorithm only minimizes maximum similarity    |
|                                 |                   | over incorrect intent labels, used only if 'loss_type' is    |
|                                 |                   | set to 'margin'.                                             |
+---------------------------------+-------------------+--------------------------------------------------------------+
| scale_loss                      | True              | Scale loss inverse proportionally to confidence of correct   |
|                                 |                   | prediction.                                                  |
+---------------------------------+-------------------+--------------------------------------------------------------+
| regularization_constant         | 0.002             | The scale of regularization.                                 |
+---------------------------------+-------------------+--------------------------------------------------------------+
| negative_margin_scale           | 0.8               | The scale of how important is to minimize the maximum        |
|                                 |                   | similarity between embeddings of different labels.           |
+---------------------------------+-------------------+--------------------------------------------------------------+
| connection_density              | 0.2               | Connection density of the weights in dense layers.           |
|                                 |                   | Value should be between 0 and 1.                             |
+---------------------------------+-------------------+--------------------------------------------------------------+
| drop_rate                       | 0.2               | Dropout rate for encoder. Value should be between 0 and 1.   |
|                                 |                   | The higher the value the higher the regularization effect.   |
+---------------------------------+-------------------+--------------------------------------------------------------+
| drop_rate_attention             | 0.0               | Dropout rate for attention. Value should be between 0 and 1. |
|                                 |                   | The higher the value the higher the regularization effect.   |
+---------------------------------+-------------------+--------------------------------------------------------------+
| use_sparse_input_dropout        | False             | If 'True' apply dropout to sparse input tensors.             |
+---------------------------------+-------------------+--------------------------------------------------------------+
| use_dense_input_dropout         | False             | If 'True' apply dropout to dense input tensors.              |
+---------------------------------+-------------------+--------------------------------------------------------------+
| evaluate_every_number_of_epochs | 20                | How often to calculate validation accuracy.                  |
|                                 |                   | Set to '-1' to evaluate just once at the end of training.    |
+---------------------------------+-------------------+--------------------------------------------------------------+
| evaluate_on_number_of_examples  | 0                 | How many examples to use for hold out validation set.        |
|                                 |                   | Large values may hurt performance, e.g. model accuracy.      |
|                                 |                   | Set to 0 for no validation.                                  |
+---------------------------------+-------------------+--------------------------------------------------------------+
| use_masked_language_model       | False             | If 'True' random tokens of the input message will be masked  |
|                                 |                   | and the model should predict those tokens.                   |
+---------------------------------+-------------------+--------------------------------------------------------------+
| retrieval_intent                | None              | Name of the intent for which this response selector model is |
|                                 |                   | trained.                                                     |
+---------------------------------+-------------------+--------------------------------------------------------------+
| use_text_as_label               | False             | Whether to use the actual text of the response as the label  |
|                                 |                   | for training the response selector. Otherwise, it uses the   |
|                                 |                   | response key as the label.                                   |
+---------------------------------+-------------------+--------------------------------------------------------------+
| tensorboard_log_directory       | None              | If you want to use tensorboard to visualize training         |
|                                 |                   | metrics, set this option to a valid output directory. You    |
|                                 |                   | can view the training metrics after training in tensorboard  |
|                                 |                   | via 'tensorboard --logdir <path-to-given-directory>'.        |
+---------------------------------+-------------------+--------------------------------------------------------------+
| tensorboard_log_level           | "epoch"           | Define when training metrics for tensorboard should be       |
|                                 |                   | logged. Either after every epoch ("epoch") or for every      |
|                                 |                   | training step ("batch").                                     |
+---------------------------------+-------------------+--------------------------------------------------------------+
| featurizers                     | []                | List of featurizer names (alias names). Only features        |
|                                 |                   | coming from the listed names are used. If list is empty      |
|                                 |                   | all available features are used.                             |
+---------------------------------+-------------------+--------------------------------------------------------------+
| checkpoint_model                | False             | Save the best performing model during training. Models are   |
|                                 |                   | stored to the location specified by `--out`. Only the one    |
|                                 |                   | best model will be saved.                                    |
|                                 |                   | Requires `evaluate_on_number_of_examples > 0` and            |
|                                 |                   | `evaluate_every_number_of_epochs > 0`                        |
+---------------------------------+-------------------+--------------------------------------------------------------+
| constrain_similarities          | False             | If `True`, applies sigmoid on all similarity terms and adds  |
|                                 |                   | it to the loss function to ensure that similarity values are |
|                                 |                   | approximately bounded. Used only if `loss_type=cross_entropy`|
+---------------------------------+-------------------+--------------------------------------------------------------+
| model_confidence                | "softmax"         | Affects how model's confidence for each response label       |
|                                 |                   | is computed. Currently, only one value is supported:         |
|                                 |                   | 1. `softmax` - Similarities between input and response label |
|                                 |                   | embeddings are post-processed with a softmax function,       |
|                                 |                   | as a result of which confidence for all labels sum up to 1.  |
+---------------------------------+-------------------+--------------------------------------------------------------+
```

:::note
Parameter `maximum_negative_similarity` is set to a negative value to mimic the original
starspace algorithm in the case `maximum_negative_similarity = maximum_positive_similarity`
and `use_maximum_negative_similarity = False`.
See [starspace paper](https://arxiv.org/abs/1709.03856) for details.

:::
  </details>


## Custom Components

You can create a custom component to perform a specific task which NLU doesn't currently offer (for example, sentiment analysis).
Below is the specification of the `rasa.nlu.components.Component`] class with the methods you'll need to implement.

You can add a custom component to your pipeline by adding the module path.
So if you have a module called `sentiment`
containing a `SentimentAnalyzer` class:

```yaml-rasa
pipeline:
- name: "sentiment.SentimentAnalyzer"
```

Also be sure to read the section on the [Component Lifecycle](./tuning-your-model.mdx#component-lifecycle).

To get started, you can use this skeleton that contains the most important
methods that you should implement:

```python
import typing
from typing import Any, Optional, Text, Dict, List, Type

from rasa.nlu.components import Component
from rasa.nlu.config import RasaNLUModelConfig
from rasa.shared.nlu.training_data.training_data import TrainingData
from rasa.shared.nlu.training_data.message import Message

if typing.TYPE_CHECKING:
    from rasa.nlu.model import Metadata


class MyComponent(Component):
    """A new component"""

    # Which components are required by this component.
    # Listed components should appear before the component itself in the pipeline.
    @classmethod
    def required_components(cls) -> List[Type[Component]]:
        """Specify which components need to be present in the pipeline."""

        return []

    # Defines the default configuration parameters of a component
    # these values can be overwritten in the pipeline configuration
    # of the model. The component should choose sensible defaults
    # and should be able to create reasonable results with the defaults.
    defaults = {}

    # Defines what language(s) this component can handle.
    # This attribute is designed for instance method: `can_handle_language`.
    # Default value is None which means it can handle all languages.
    # This is an important feature for backwards compatibility of components.
    supported_language_list = None

    # Defines what language(s) this component can NOT handle.
    # This attribute is designed for instance method: `can_handle_language`.
    # Default value is None which means it can handle all languages.
    # This is an important feature for backwards compatibility of components.
    not_supported_language_list = None

    def __init__(self, component_config: Optional[Dict[Text, Any]] = None) -> None:
        super().__init__(component_config)

    def train(
        self,
        training_data: TrainingData,
        config: Optional[RasaNLUModelConfig] = None,
        **kwargs: Any,
    ) -> None:
        """Train this component.

        This is the components chance to train itself provided
        with the training data. The component can rely on
        any context attribute to be present, that gets created
        by a call to :meth:`components.Component.pipeline_init`
        of ANY component and
        on any context attributes created by a call to
        :meth:`components.Component.train`
        of components previous to this one."""
        pass

    def process(self, message: Message, **kwargs: Any) -> None:
        """Process an incoming message.

        This is the components chance to process an incoming
        message. The component can rely on
        any context attribute to be present, that gets created
        by a call to :meth:`components.Component.pipeline_init`
        of ANY component and
        on any context attributes created by a call to
        :meth:`components.Component.process`
        of components previous to this one."""
        pass

    def persist(self, file_name: Text, model_dir: Text) -> Optional[Dict[Text, Any]]:
        """Persist this component to disk for future loading."""

        pass

    @classmethod
    def load(
        cls,
        meta: Dict[Text, Any],
        model_dir: Text,
        model_metadata: Optional["Metadata"] = None,
        cached_component: Optional["Component"] = None,
        **kwargs: Any,
    ) -> "Component":
        """Load this component from file."""

        if cached_component:
            return cached_component
        else:
            return cls(meta)

```

When you [define metadata for your intent examples in your training data](./training-data-format.mdx#training-examples),
your component can access both the intent metadata and the intent example metadata during processing:

```python
# in your component class

    def process(self, message: Message, **kwargs: Any) -> None:
        metadata = message.get("metadata")
        print(metadata.get("intent"))
        print(metadata.get("example"))
```

:::note custom tokenizers
If you create a custom tokenizer you should implement the methods of `rasa.nlu.tokenizers.tokenizer.Tokenizer`.
The `train` and `process` methods are already implemented and you simply need to overwrite the `tokenize`
method.

:::

:::note custom featurizers
If you create a custom featurizer you can return two different kind of features: sequence features and sentence
features. The sequence features are a matrix of size `(number-of-tokens x feature-dimension)`, e.g.
the matrix contains a feature vector for every token in the sequence.
The sentence features are represented by a matrix of size `(1 x feature-dimension)`.

:::<|MERGE_RESOLUTION|>--- conflicted
+++ resolved
@@ -2588,14 +2588,7 @@
 
     Please try using `linear_norm` as the value for `model_confidence`. This should make it easier to tune fallback thresholds for the [FallbackClassifier](./components.mdx#fallbackclassifier).
 
-<<<<<<< HEAD
-=======
-
-  :::info New in 2.3
-  `constrain_similarities` and `model_confidence` were added.
-  :::
-
->>>>>>> f330d09b
+
   The component can also be configured to train a response selector for a particular retrieval intent.
   The parameter `retrieval_intent` sets the name of the retrieval intent for which this response selector model is trained.
   Default is `None`, i.e. the model is trained for all retrieval intents.
