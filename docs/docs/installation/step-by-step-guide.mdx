---
sidebar_label: Step-by-step guide
title: Step-by-step guide
description: Install Rasa Open Source on premises to enable local and customizable Natural Language Understanding and Dialogue Management.
---

<<<<<<< HEAD
import useBaseUrl from "@docusaurus/useBaseUrl";
=======
import useBaseUrl from '@docusaurus/useBaseUrl';
>>>>>>> 93c4608f

## Step-by-step Installation Guide

Prefer following video instructions? Watch our installation series on
[Youtube](https://www.youtube.com/playlist?list=PL75e0qA87dlEWUA5ToqLLR026wIkk2evk),
it explains the installation in walkthroughs for all major platforms.

### 1. Python Environment Setup

Check if your Python environment is already configured:

```bash
python3 --version
pip3 --version
```

If these packages are already installed, these commands should display version
numbers for each step, and you can skip to the next step.

Otherwise, proceed with the instructions below to install them.

<Tabs values={[{"label": "Ubuntu", "value": "ubuntu"}, {"label": "macOS", "value": "macos"}, {"label": "Windows", "value": "windows"}]}  groupId="operating-systems" defaultValue="ubuntu">
  <TabItem value="ubuntu">

Fetch the relevant packages using `apt`, and install virtualenv using `pip`.

```bash
sudo apt update
sudo apt install python3-dev python3-pip
```

  </TabItem>
  <TabItem value="macos">

Install the [Homebrew](https://brew.sh) package manager if you haven't already.

Once you're done, you can install Python3.

```bash
brew update
brew install python
```

  </TabItem>
  <TabItem value="windows">

Make sure the Microsoft VC++ Compiler is installed, so python can compile
any dependencies. You can get the compiler from <a className="reference external"
  href="https://visualstudio.microsoft.com/visual-cpp-build-tools/"
  target="_blank">Visual Studio</a>. Download the installer and select
VC++ Build tools in the list.Install [Python 3](https://www.python.org/downloads/windows/) (64-bit version) for Windows.

```bat
C:\> pip3 install -U pip
```

  </TabItem>
</Tabs>

### 2. Virtual Environment Setup

This step is optional, but we strongly recommend isolating python projects
using virtual environments. Tools like
[virtualenv](https://virtualenv.pypa.io/en/latest/) and
[virtualenvwrapper](https://virtualenvwrapper.readthedocs.io/en/latest/) provide
isolated Python environments, which are cleaner than installing packages system-wide
(as they prevent dependency conflicts). They also let you install packages
without root privileges.

<Tabs values={[{"label": "Ubuntu", "value": "ubuntu"}, {"label": "macOS", "value": "macos"}, {"label": "Windows", "value": "windows"}]}  groupId="operating-systems" defaultValue="ubuntu">
  <TabItem value="ubuntu">

Create a new virtual environment by choosing a Python interpreter and making a `./venv` directory to hold it:

```bash
python3 -m venv ./venv
```

Activate the virtual environment:

```bash
source ./venv/bin/activate
```

  </TabItem>
  <TabItem value="macos">

Create a new virtual environment by choosing a Python interpreter and making a `./venv` directory to hold it:

```bash
python3 -m venv ./venv
```

Activate the virtual environment:

```bash
source ./venv/bin/activate
```

  </TabItem>
  <TabItem value="windows">

Create a new virtual environment by choosing a Python interpreter and making a `.\\venv` directory to hold it:

```bat
C:\> python3 -m venv ./venv
```

Activate the virtual environment:

```bat
C:\> .\venv\Scripts\activate
```

  </TabItem>
</Tabs>

### 3. Install Rasa Open Source

<Tabs values={[{"label": "Ubuntu / macOS / Windows", "value": "ubuntu/macos/windows"}]} defaultValue="ubuntu/macos/windows">
  <TabItem value="ubuntu/macos/windows">

First make sure your `pip` version is up to date:

```bash
pip3 install -U pip
```

To install Rasa Open Source:

```bash
pip3 install rasa
```

  </TabItem>
</Tabs>

:::note Telemetry reporting
When you run Rasa Open Source for the first time, you’ll see a
message notifying you about anonymous usage data that is being collected.
You can read more about how that data is pulled out and what it is used for in the
[telemetry documentation](../telemetry/telemetry.mdx).
:::

**Congratulations! You have successfully installed Rasa Open Source!**

Next step: Use the Rasa Playground to prototype your first assistant in the browser and download it afterwards

<Button as="a" href={useBaseUrl("/playground")}>
  Rasa Playground
</Button>

## Building from Source

If you want to use the development version of Rasa Open Source, you can get it from GitHub:

```bash
curl -sSL https://raw.githubusercontent.com/python-poetry/poetry/master/get-poetry.py | python
git clone https://github.com/RasaHQ/rasa.git
cd rasa
poetry install
```

## Additional Dependencies

For some machine learning algorithms you need to install additional python packages.
They aren't installed by default to keep the footprint small.

The page on [Tuning Your Model](../tuning-your-model.mdx) will help you pick the right
configuration for your assistant and alert you to additional dependencies.

:::tip Just give me everything!
If you don't mind the additional dependencies lying around, you can use

```bash
pip3 install rasa[full]
```

to install all needed dependencies for every configuration.

:::

### Dependencies for spaCy

For more information on spaCy models, check out the [spaCy docs](https://spacy.io/usage/models).

You can install it with the following commands:

```bash
pip3 install rasa[spacy]
python3 -m spacy download en_core_web_md
```

This will install Rasa Open Source as well as spaCy and its language model
for the English language, but many other languages are availabe too.
We recommend using at least the "medium" sized models (`_md`) instead of the spaCy's
default small `en_core_web_sm` model. Small models require less
memory to run, but will likely reduce intent classification performance.

### Dependencies for MITIE

First, run

```bash
pip3 install git+https://github.com/mit-nlp/MITIE.git
pip3 install rasa[mitie]
```

and then download the
[MITIE models](https://github.com/mit-nlp/MITIE/releases/download/v0.4/MITIE-models-v0.2.tar.bz2).
The file you need is `total_word_feature_extractor.dat`. Save this
anywhere. If you want to use MITIE, you need to
tell it where to find this file (in this example it was saved in the
`data` folder of the project directory).

## Upgrading Versions

To upgrade your installed version of Rasa Open Source to the latest version from PyPI:

```bash
pip3 install --upgrade rasa
```

To download a specific version, specify the version number:

```bash
pip3 install rasa==3.0
```<|MERGE_RESOLUTION|>--- conflicted
+++ resolved
@@ -4,11 +4,7 @@
 description: Install Rasa Open Source on premises to enable local and customizable Natural Language Understanding and Dialogue Management.
 ---
 
-<<<<<<< HEAD
 import useBaseUrl from "@docusaurus/useBaseUrl";
-=======
-import useBaseUrl from '@docusaurus/useBaseUrl';
->>>>>>> 93c4608f
 
 ## Step-by-step Installation Guide
 
