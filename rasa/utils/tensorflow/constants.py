# constants for configuration parameters of our tensorflow models

LABEL = "label"
IDS = "ids"
# LABEL_PAD_ID is used to pad multi-label training examples.
# It should be < 0 to avoid index out of bounds errors by tf.one_hot.
LABEL_PAD_ID = -1
HIDDEN_LAYERS_SIZES = "hidden_layers_sizes"
SHARE_HIDDEN_LAYERS = "share_hidden_layers"

TRANSFORMER_SIZE = "transformer_size"
NUM_TRANSFORMER_LAYERS = "number_of_transformer_layers"
NUM_HEADS = "number_of_attention_heads"
UNIDIRECTIONAL_ENCODER = "unidirectional_encoder"
KEY_RELATIVE_ATTENTION = "use_key_relative_attention"
VALUE_RELATIVE_ATTENTION = "use_value_relative_attention"
MAX_RELATIVE_POSITION = "max_relative_position"

BATCH_SIZES = "batch_size"
BATCH_STRATEGY = "batch_strategy"
EPOCHS = "epochs"
RANDOM_SEED = "random_seed"
LEARNING_RATE = "learning_rate"

DENSE_DIMENSION = "dense_dimension"
CONCAT_DIMENSION = "concat_dimension"
EMBEDDING_DIMENSION = "embedding_dimension"
ENCODING_DIMENSION = "encoding_dimension"

SIMILARITY_TYPE = "similarity_type"
LOSS_TYPE = "loss_type"
NUM_NEG = "number_of_negative_examples"
MAX_POS_SIM = "maximum_positive_similarity"
MAX_NEG_SIM = "maximum_negative_similarity"
USE_MAX_NEG_SIM = "use_maximum_negative_similarity"

SCALE_LOSS = "scale_loss"
REGULARIZATION_CONSTANT = "regularization_constant"
NEGATIVE_MARGIN_SCALE = "negative_margin_scale"
DROP_RATE = "drop_rate"
DROP_RATE_ATTENTION = "drop_rate_attention"
DROP_RATE_DIALOGUE = "drop_rate_dialogue"
DROP_RATE_LABEL = "drop_rate_label"
CONSTRAIN_SIMILARITIES = "constrain_similarities"

CONNECTION_DENSITY = "connection_density"

EVAL_NUM_EPOCHS = "evaluate_every_number_of_epochs"
EVAL_NUM_EXAMPLES = "evaluate_on_number_of_examples"

INTENT_CLASSIFICATION = "intent_classification"
ENTITY_RECOGNITION = "entity_recognition"
MASKED_LM = "use_masked_language_model"

SPARSE_INPUT_DROPOUT = "use_sparse_input_dropout"
DENSE_INPUT_DROPOUT = "use_dense_input_dropout"

RANKING_LENGTH = "ranking_length"
MODEL_CONFIDENCE = "model_confidence"

BILOU_FLAG = "BILOU_flag"

RETRIEVAL_INTENT = "retrieval_intent"

USE_TEXT_AS_LABEL = "use_text_as_label"

SOFTMAX = "softmax"
MARGIN = "margin"
AUTO = "auto"
INNER = "inner"
COSINE = "cosine"
CROSS_ENTROPY = "cross_entropy"

BALANCED = "balanced"

SEQUENCE = "sequence"
SEQUENCE_LENGTH = f"{SEQUENCE}_lengths"
SENTENCE = "sentence"

POOLING = "pooling"
MAX_POOLING = "max"
MEAN_POOLING = "mean"

TENSORBOARD_LOG_DIR = "tensorboard_log_directory"
TENSORBOARD_LOG_LEVEL = "tensorboard_log_level"

SEQUENCE_FEATURES = "sequence_features"
SENTENCE_FEATURES = "sentence_features"

FEATURIZERS = "featurizers"
CHECKPOINT_MODEL = "checkpoint_model"

MASK = "mask"

IGNORE_INTENTS_LIST = "ignore_intents_list"

TOLERANCE = "tolerance"

POSITIVE_SCORES_KEY = "positive_scores"

NEGATIVE_SCORES_KEY = "negative_scores"

RANKING_KEY = "label_ranking"
QUERY_INTENT_KEY = "query_intent"
SCORE_KEY = "score"
THRESHOLD_KEY = "threshold"
SEVERITY_KEY = "severity"
NAME = "name"
<<<<<<< HEAD

TF_DETERMINISTIC_OPS = "TF_DETERMINISTIC_OPS"
=======
EPOCH_OVERRIDE = "epoch_override"
>>>>>>> 5cb79bb3
<|MERGE_RESOLUTION|>--- conflicted
+++ resolved
@@ -106,9 +106,6 @@
 THRESHOLD_KEY = "threshold"
 SEVERITY_KEY = "severity"
 NAME = "name"
-<<<<<<< HEAD
 
 TF_DETERMINISTIC_OPS = "TF_DETERMINISTIC_OPS"
-=======
-EPOCH_OVERRIDE = "epoch_override"
->>>>>>> 5cb79bb3
+EPOCH_OVERRIDE = "epoch_override"