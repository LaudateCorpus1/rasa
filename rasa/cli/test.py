import argparse
import logging
import os
from typing import List, Optional, Text, Dict, Union, Any

from rasa.cli import SubParsersAction
import rasa.shared.data
from rasa.shared.exceptions import YamlException
import rasa.shared.utils.io
import rasa.shared.utils.cli
from rasa.cli.arguments import test as arguments
from rasa.shared.constants import (
    CONFIG_SCHEMA_FILE,
    DEFAULT_E2E_TESTS_PATH,
    DEFAULT_CONFIG_PATH,
    DEFAULT_MODELS_PATH,
    DEFAULT_DATA_PATH,
    DEFAULT_RESULTS_PATH,
)
import rasa.shared.utils.validation as validation_utils
import rasa.cli.utils
import rasa.utils.common
from rasa.shared.importers.importer import TrainingDataImporter

logger = logging.getLogger(__name__)


def add_subparser(
    subparsers: SubParsersAction, parents: List[argparse.ArgumentParser]
) -> None:
    """Add all test parsers.

    Args:
        subparsers: subparser we are going to attach to
        parents: Parent parsers, needed to ensure tree structure in argparse
    """
    test_parser = subparsers.add_parser(
        "test",
        parents=parents,
        conflict_handler="resolve",
        formatter_class=argparse.ArgumentDefaultsHelpFormatter,
        help="Tests Rasa models using your test NLU data and stories.",
    )

    arguments.set_test_arguments(test_parser)

    test_subparsers = test_parser.add_subparsers()
    test_core_parser = test_subparsers.add_parser(
        "core",
        parents=parents,
        conflict_handler="resolve",
        formatter_class=argparse.ArgumentDefaultsHelpFormatter,
        help="Tests Rasa Core models using your test stories.",
    )
    arguments.set_test_core_arguments(test_core_parser)

    test_nlu_parser = test_subparsers.add_parser(
        "nlu",
        parents=parents,
        formatter_class=argparse.ArgumentDefaultsHelpFormatter,
        help="Tests Rasa NLU models using your test NLU data.",
    )
    arguments.set_test_nlu_arguments(test_nlu_parser)

    test_core_parser.set_defaults(func=run_core_test)
    test_nlu_parser.set_defaults(func=run_nlu_test)
    test_parser.set_defaults(func=test, stories=DEFAULT_E2E_TESTS_PATH)


def run_core_test(args: argparse.Namespace) -> None:
    """Run core tests."""
    from rasa.model_testing import (
        test_core_models_in_directory,
        test_core,
        test_core_models,
    )
    from rasa.core.test import FAILED_STORIES_FILE

    stories = rasa.cli.utils.get_validated_path(
        args.stories, "stories", DEFAULT_DATA_PATH
    )

    output = args.out or DEFAULT_RESULTS_PATH
    args.errors = not args.no_errors

    rasa.shared.utils.io.create_directory(output)

    if isinstance(args.model, list) and len(args.model) == 1:
        args.model = args.model[0]

    if args.model is None:
        rasa.shared.utils.cli.print_error(
            "No model provided. Please make sure to specify the model to test with '--model'."
        )
        return

    if isinstance(args.model, str):
        model_path = rasa.cli.utils.get_validated_path(
            args.model, "model", DEFAULT_MODELS_PATH
        )

        if args.evaluate_model_directory:
            test_core_models_in_directory(
                args.model, stories, output, use_conversation_test_files=args.e2e
            )
        else:
            test_core(
                model=model_path,
                stories=stories,
                output=output,
                additional_arguments=vars(args),
                use_conversation_test_files=args.e2e,
            )

    else:
        test_core_models(
            args.model, stories, output, use_conversation_test_files=args.e2e
        )

    rasa.shared.utils.cli.print_info(
        f"Failed stories written to '{os.path.join(output, FAILED_STORIES_FILE)}'"
    )


async def run_nlu_test_async(
    config: Optional[Union[Text, List[Text]]],
    data_path: Text,
    models_path: Text,
    output_dir: Text,
    cross_validation: bool,
    percentages: List[int],
    runs: int,
    no_errors: bool,
    all_args: Dict[Text, Any],
) -> None:
    """Runs NLU tests.

    Args:
        all_args: all arguments gathered in a Dict so we can pass it as one argument
                  to other functions.
        config: it refers to the model configuration file. It can be a single file or
                a list of multiple files or a folder with multiple config files inside.
        data_path: path for the nlu data.
        models_path: path to a trained Rasa model.
        output_dir: output path for any files created during the evaluation.
        cross_validation: indicates if it should test the model using cross validation
                          or not.
        percentages: defines the exclusion percentage of the training data.
        runs: number of comparison runs to make.
        no_errors: indicates if incorrect predictions should be written to a file
                   or not.
    """
    from rasa.model_testing import (
        compare_nlu_models,
        perform_nlu_cross_validation,
        test_nlu,
    )

    data_path = rasa.cli.utils.get_validated_path(data_path, "nlu", DEFAULT_DATA_PATH)
    test_data_importer = TrainingDataImporter.load_from_dict(
        training_data_paths=[data_path]
    )
    nlu_data = await test_data_importer.get_nlu_data()

    output = output_dir or DEFAULT_RESULTS_PATH
    all_args["errors"] = not no_errors
    rasa.shared.utils.io.create_directory(output)

    if config is not None and len(config) == 1:
        config = os.path.abspath(config[0])
        if os.path.isdir(config):
            config = rasa.shared.utils.io.list_files(config)

    if isinstance(config, list):
        logger.info(
            "Multiple configuration files specified, running nlu comparison mode."
        )

        config_files = []
        for file in config:
            try:
                validation_utils.validate_yaml_schema(
                    rasa.shared.utils.io.read_file(file), CONFIG_SCHEMA_FILE,
                )
                config_files.append(file)
            except YamlException:
                rasa.shared.utils.io.raise_warning(
                    f"Ignoring file '{file}' as it is not a valid config file."
                )
                continue
        await compare_nlu_models(
            configs=config_files,
            test_data=nlu_data,
            output=output,
            runs=runs,
            exclusion_percentages=percentages,
        )
    elif cross_validation:
        logger.info("Test model using cross validation.")
        config = rasa.cli.utils.get_validated_path(
            config, "config", DEFAULT_CONFIG_PATH
        )
        perform_nlu_cross_validation(config, nlu_data, output, all_args)
    else:
        model_path = rasa.cli.utils.get_validated_path(
            models_path, "model", DEFAULT_MODELS_PATH
        )

        await test_nlu(model_path, data_path, output, all_args)


def run_nlu_test(args: argparse.Namespace) -> None:
    """Runs NLU tests.

    Args:
        args: the parsed CLI arguments for 'rasa test nlu'.
    """
    rasa.utils.common.run_in_loop(
        run_nlu_test_async(
            args.config,
            args.nlu,
            args.model,
            args.out,
            args.cross_validation,
            args.percentages,
            args.runs,
            args.no_errors,
            vars(args),
        )
    )


<<<<<<< HEAD
def test(args: argparse.Namespace):
    """Run end-to-end tests.

    Args:
        args: Command-line arguments.
    """
=======
def test(args: argparse.Namespace) -> None:
    """Run end-to-end tests."""
>>>>>>> 99dd20ea
    setattr(args, "e2e", True)
    run_core_test(args)
    run_nlu_test(args)<|MERGE_RESOLUTION|>--- conflicted
+++ resolved
@@ -230,17 +230,12 @@
     )
 
 
-<<<<<<< HEAD
-def test(args: argparse.Namespace):
+def test(args: argparse.Namespace) -> None:
     """Run end-to-end tests.
 
     Args:
         args: Command-line arguments.
     """
-=======
-def test(args: argparse.Namespace) -> None:
-    """Run end-to-end tests."""
->>>>>>> 99dd20ea
     setattr(args, "e2e", True)
     run_core_test(args)
     run_nlu_test(args)