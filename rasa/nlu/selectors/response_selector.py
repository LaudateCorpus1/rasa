--- conflicted
+++ resolved
@@ -69,11 +69,8 @@
     TENSORBOARD_LOG_LEVEL,
     CONCAT_DIMENSION,
     FEATURIZERS,
-<<<<<<< HEAD
     CHECKPOINT_MODEL,
-=======
     DENSE_DIMENSION,
->>>>>>> 2a5e853f
 )
 from rasa.nlu.constants import (
     RESPONSE,
