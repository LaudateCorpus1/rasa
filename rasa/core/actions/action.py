--- conflicted
+++ resolved
@@ -157,25 +157,18 @@
     if action_name_or_text.startswith(UTTER_PREFIX) and is_retrieval_action(
         action_name_or_text, domain.retrieval_intents
     ):
-<<<<<<< HEAD
-        return ActionRetrieveResponse(name)
-    elif name.startswith(UTTER_PREFIX):
-        return ActionResponse(name)
-    elif should_use_form_action:
-=======
         return ActionRetrieveResponse(action_name_or_text)
 
     if action_name_or_text in domain.action_texts:
         return ActionEndToEndResponse(action_name_or_text)
 
     if action_name_or_text.startswith(UTTER_PREFIX):
-        return ActionUtterTemplate(action_name_or_text)
+        return ActionResponse(action_name_or_text)
 
     is_form = action_name_or_text in domain.form_names
     # Users can override the form by defining an action with the same name as the form
     user_overrode_form_action = is_form and action_name_or_text in domain.user_actions
     if is_form and not user_overrode_form_action:
->>>>>>> 957de844
         from rasa.core.actions.forms import FormAction
 
         return FormAction(action_name_or_text, action_endpoint)
@@ -263,14 +256,7 @@
 class ActionResponse(Action):
     """An action which only effect is to utter a response when it is run.
 
-<<<<<<< HEAD
     Both, name and response, need to be specified using
-    the `name` method."""
-
-    def __init__(self, name: Text, silent_fail: Optional[bool] = False):
-        self.response_name = name
-=======
-    Both, name and utter template, need to be specified using
     the `name` method.
     """
 
@@ -282,8 +268,7 @@
             silent_fail: `True` if the action should fail silently in case no response
                 was defined for this action.
         """
-        self.template_name = name
->>>>>>> 957de844
+        self.response_name = name
         self.silent_fail = silent_fail
 
     async def run(
@@ -308,14 +293,8 @@
         return [create_bot_utterance(message)]
 
     def name(self) -> Text:
-<<<<<<< HEAD
+        """Returns action name."""
         return self.response_name
-
-    def __str__(self) -> Text:
-        return "ActionResponse('{}')".format(self.name())
-=======
-        """Returns action name."""
-        return self.template_name
 
 
 class ActionEndToEndResponse(Action):
@@ -362,7 +341,6 @@
             confidence=prediction.max_confidence,
             action_text=self.action_text,
         )
->>>>>>> 957de844
 
 
 class ActionRetrieveResponse(ActionResponse):
