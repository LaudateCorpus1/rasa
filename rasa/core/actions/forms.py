from typing import Text, List, Optional, Union, Any, Dict, Set
import itertools
import logging
import json

from rasa.core.actions import action
from rasa.core.actions.loops import LoopAction
from rasa.core.channels import OutputChannel
from rasa.shared.core.domain import Domain, KEY_SLOTS
from rasa.shared.core.constants import SlotMappingType, SLOT_MAPPINGS, MAPPING_TYPE

from rasa.core.actions.action import ActionExecutionRejection, RemoteAction
from rasa.shared.core.constants import (
    ACTION_LISTEN_NAME,
    REQUESTED_SLOT,
    LOOP_INTERRUPTED,
)
from rasa.shared.constants import UTTER_PREFIX
from rasa.shared.core.events import (
    Event,
    SlotSet,
    ActionExecuted,
    ActiveLoop,
    ActionExecutionRejected,
    Restarted,
)
from rasa.core.nlg import NaturalLanguageGenerator
from rasa.shared.core.slot_mappings import SlotMapping
from rasa.shared.core.slots import ListSlot
from rasa.shared.core.trackers import DialogueStateTracker
from rasa.utils.endpoints import EndpointConfig

logger = logging.getLogger(__name__)


class FormAction(LoopAction):
    """Action which implements and executes the form logic."""

    def __init__(
        self, form_name: Text, action_endpoint: Optional[EndpointConfig]
    ) -> None:
        """Creates a `FormAction`.

        Args:
            form_name: Name of the form.
            action_endpoint: Endpoint to execute custom actions.
        """
        self._form_name = form_name
        self.action_endpoint = action_endpoint
        # creating it requires domain, which we don't have in init
        # we'll create it on the first call
        self._unique_entity_mappings: Set[Text] = set()
        self._have_unique_entity_mappings_been_initialized = False

    def name(self) -> Text:
        """Return the form name."""
        return self._form_name

    def required_slots(self, domain: Domain) -> List[Text]:
        """A list of required slots that the form has to fill.

        Returns:
            A list of slot names.
        """
        return domain.required_slots_for_form(self.name())

    def from_entity(
        self,
        entity: Text,
        intent: Optional[Union[Text, List[Text]]] = None,
        not_intent: Optional[Union[Text, List[Text]]] = None,
        role: Optional[Text] = None,
        group: Optional[Text] = None,
    ) -> Dict[Text, Any]:
        """A dictionary for slot mapping to extract slot value.

        From:
        - an extracted entity
        - conditioned on
            - intent if it is not None
            - not_intent if it is not None,
                meaning user intent should not be this intent
            - role if it is not None
            - group if it is not None
        """
        intent, not_intent = (
            SlotMapping.to_list(intent),
            SlotMapping.to_list(not_intent),
        )

        return {
            "type": str(SlotMappingType.FROM_ENTITY),
            "entity": entity,
            "intent": intent,
            "not_intent": not_intent,
            "role": role,
            "group": group,
        }

    def get_mappings_for_slot(
        self, slot_to_fill: Text, domain: Domain
    ) -> List[Dict[Text, Any]]:
        """Get mappings for requested slot.

        If None, map requested slot to an entity with the same name
        """
        domain_slots = domain.as_dict().get(KEY_SLOTS, {})
        requested_slot_mappings = domain_slots.get(slot_to_fill, {}).get("mappings", [])

        # check provided slot mappings
        for requested_slot_mapping in requested_slot_mappings:
            if (
                not isinstance(requested_slot_mapping, dict)
                or requested_slot_mapping.get("type") is None
            ):
                raise TypeError("Provided incompatible slot mapping")

        return requested_slot_mappings

    def _create_unique_entity_mappings(self, domain: Domain) -> Set[Text]:
        """Finds mappings of type `from_entity` that uniquely set a slot.

        For example in the following form:
        some_form:
          departure_city:
            - type: from_entity
              entity: city
              role: from
            - type: from_entity
              entity: city
          arrival_city:
            - type: from_entity
              entity: city
              role: to
            - type: from_entity
              entity: city

        An entity `city` with a role `from` uniquely sets the slot `departure_city`
        and an entity `city` with a role `to` uniquely sets the slot `arrival_city`,
        so corresponding mappings are unique.
        But an entity `city` without a role can fill both `departure_city`
        and `arrival_city`, so corresponding mapping is not unique.

        Args:
            domain: The domain.

        Returns:
            A set of json dumps of unique mappings of type `from_entity`.
        """
<<<<<<< HEAD
        unique_entity_slot_mappings: Set[Text] = set()
        duplicate_entity_slot_mappings: Set[Text] = set()
        domain_slots = domain.as_dict().get(KEY_SLOTS)
=======
        unique_entity_slot_mappings = set()
        duplicate_entity_slot_mappings = set()
        domain_slots = domain.as_dict().get(KEY_SLOTS, {})
>>>>>>> ec8de9bc
        for slot in domain.required_slots_for_form(self.name()):
            for slot_mapping in domain_slots.get(slot, {}).get(SLOT_MAPPINGS, []):
                if slot_mapping.get(MAPPING_TYPE) == str(SlotMappingType.FROM_ENTITY):
                    mapping_as_string = json.dumps(slot_mapping, sort_keys=True)
                    if mapping_as_string in unique_entity_slot_mappings:
                        unique_entity_slot_mappings.remove(mapping_as_string)
                        duplicate_entity_slot_mappings.add(mapping_as_string)
                    elif mapping_as_string not in duplicate_entity_slot_mappings:
                        unique_entity_slot_mappings.add(mapping_as_string)

        return unique_entity_slot_mappings

    def entity_mapping_is_unique(
        self, slot_mapping: Dict[Text, Any], domain: Domain
    ) -> bool:
        """Verifies if the from_entity mapping is unique."""
        if not self._have_unique_entity_mappings_been_initialized:
            # create unique entity mappings on the first call
            self._unique_entity_mappings = self._create_unique_entity_mappings(domain)
            self._have_unique_entity_mappings_been_initialized = True

        mapping_as_string = json.dumps(slot_mapping, sort_keys=True)
        return mapping_as_string in self._unique_entity_mappings

    @staticmethod
    def get_entity_value_for_slot(
        name: Text,
        tracker: "DialogueStateTracker",
        slot_to_be_filled: Text,
        role: Optional[Text] = None,
        group: Optional[Text] = None,
    ) -> Any:
        """Extract entities for given name and optional role and group.

        Args:
            name: entity type (name) of interest
            tracker: the tracker
            slot_to_be_filled: Slot which is supposed to be filled by this entity.
            role: optional entity role of interest
            group: optional entity group of interest

        Returns:
            Value of entity.
        """
        # list is used to cover the case of list slot type
        value = list(
            tracker.get_latest_entity_values(name, entity_group=group, entity_role=role)
        )

        if isinstance(tracker.slots.get(slot_to_be_filled), ListSlot):
            return value

        if len(value) == 0:
            return None

        if len(value) == 1:
            return value[0]

        return value

    def get_slot_to_fill(self, tracker: "DialogueStateTracker") -> Optional[str]:
        """Gets the name of the slot which should be filled next.

        When switching to another form, the requested slot setting is still from the
        previous form and must be ignored.

        Returns:
            The slot name or `None`
        """
        return (
            tracker.get_slot(REQUESTED_SLOT)
            if tracker.active_loop_name == self.name()
            else None
        )

    async def validate_slots(
        self,
        slot_candidates: Dict[Text, Any],
        tracker: "DialogueStateTracker",
        domain: Domain,
        output_channel: OutputChannel,
        nlg: NaturalLanguageGenerator,
    ) -> List[Union[SlotSet, Event]]:
        """Validate the extracted slots.

        If a custom action is available for validating the slots, we call it to validate
        them. Otherwise there is no validation.

        Args:
            slot_candidates: Extracted slots which are candidates to fill the slots
                required by the form.
            tracker: The current conversation tracker.
            domain: The current model domain.
            output_channel: The output channel which can be used to send messages
                to the user.
            nlg:  `NaturalLanguageGenerator` to use for response generation.

        Returns:
            The validation events including potential bot messages and `SlotSet` events
            for the validated slots, if the custom form validation action is present in
            domain actions.
            Otherwise, returns empty list since the extracted slots already have
            corresponding `SlotSet` events in the tracker.
        """
        logger.debug(f"Validating extracted slots: {slot_candidates}")
        events: List[Union[SlotSet, Event]] = [
            SlotSet(slot_name, value) for slot_name, value in slot_candidates.items()
        ]

        validate_name = f"validate_{self.name()}"

        if validate_name not in domain.action_names_or_texts:
            return []

        # create temporary tracker with only the SlotSet events added
        # since last user utterance
        _tracker = self._temporary_tracker(tracker, events, domain)

        _action = RemoteAction(validate_name, self.action_endpoint)
        validate_events = await _action.run(output_channel, nlg, _tracker, domain)

        # Only return the validated SlotSet events by the custom form validation action
        # to avoid adding duplicate SlotSet events for slots that are already valid.
        return validate_events

    def _temporary_tracker(
        self,
        current_tracker: DialogueStateTracker,
        additional_events: List[Event],
        domain: Domain,
    ) -> DialogueStateTracker:
        return DialogueStateTracker.from_events(
            current_tracker.sender_id,
            current_tracker.events_after_latest_restart()
            # Insert SlotSet event to make sure REQUESTED_SLOT belongs to active form.
            + [SlotSet(REQUESTED_SLOT, self.get_slot_to_fill(current_tracker))]
            # Insert form execution event so that it's clearly distinguishable which
            # events were newly added.
            + [ActionExecuted(self.name())] + additional_events,
            slots=domain.slots,
        )

    def _user_rejected_manually(self, validation_events: List[Event]) -> bool:
        """Checks if user rejected the form execution during a slot_validation.

        Args:
            validation_events: Events returned by the custom slot_validation action

        Returns:
            True if the validation_events include an ActionExecutionRejected event,
            else False.
        """
        return any(
            isinstance(event, ActionExecutionRejected) for event in validation_events
        )

    @staticmethod
    def _get_events_since_last_user_uttered(
        tracker: "DialogueStateTracker",
    ) -> List[SlotSet]:
        # TODO: Better way to get this latest_message index is through an instance
        # variable, eg. tracker.latest_message_index
        index_from_end = next(
            (
                i
                for i, event in enumerate(reversed(tracker.events))
                if event == Restarted() or event == tracker.latest_message
            ),
            len(tracker.events) - 1,
        )
        index = len(tracker.events) - index_from_end - 1
        events_since_last_user_uttered = [
            event
            for event in itertools.islice(tracker.events, index, None)
            if isinstance(event, SlotSet)
        ]

        return events_since_last_user_uttered

    def _update_slot_values(
        self,
        event: SlotSet,
        tracker: "DialogueStateTracker",
        domain: Domain,
        slot_values: Dict[Text, Any],
    ) -> Dict[Text, Any]:
        slot_mappings = self.get_mappings_for_slot(event.key, domain)

        for mapping in slot_mappings:
            slot_values[event.key] = event.value

        return slot_values

    def _add_dynamic_slots_requested_by_dynamic_forms(
        self, tracker: "DialogueStateTracker", domain: Domain
    ) -> Set[Text]:
        required_slots = set(self.required_slots(domain))
        requested_slot = self.get_slot_to_fill(tracker)

        if requested_slot:
            required_slots.add(requested_slot)

        return required_slots

    def _get_slot_extractions(
        self, tracker: "DialogueStateTracker", domain: Domain
    ) -> Dict[Text, Any]:
        events_since_last_user_uttered = FormAction._get_events_since_last_user_uttered(
            tracker
        )
        slot_values: Dict[Text, Any] = {}

        required_slots = self._add_dynamic_slots_requested_by_dynamic_forms(
            tracker, domain
        )

        for event in events_since_last_user_uttered:
            if event.key not in required_slots:
                continue

            slot_values = self._update_slot_values(event, tracker, domain, slot_values)

        return slot_values

    async def validate(
        self,
        tracker: "DialogueStateTracker",
        domain: Domain,
        output_channel: OutputChannel,
        nlg: NaturalLanguageGenerator,
    ) -> List[Union[SlotSet, Event]]:
        """Extract and validate value of requested slot and other slots.

        Returns:
            The new validation events created by the custom form validation action

        Raises:
            ActionExecutionRejection exception to reject execution of form action
            if nothing was extracted.

        Subclass this method to add custom validation and rejection logic.
        """
        extracted_slot_values = self._get_slot_extractions(tracker, domain)

        validation_events = await self.validate_slots(
            extracted_slot_values, tracker, domain, output_channel, nlg
        )

        some_slots_were_validated = any(
            isinstance(event, SlotSet) and not event.key == REQUESTED_SLOT
            for event in validation_events
            # Ignore `SlotSet`s  for `REQUESTED_SLOT` as that's not a slot which needs
            # to be filled by the user.
        )

        # extract requested slot
        slot_to_fill = self.get_slot_to_fill(tracker)

        if (
            slot_to_fill
            and not extracted_slot_values
            and not some_slots_were_validated
            and not self._user_rejected_manually(validation_events)
        ):
            # reject to execute the form action
            # if some slot was requested but nothing was extracted
            # it will allow other policies to predict another action
            #
            # don't raise it here if the user rejected manually, to allow slots other
            # than the requested slot to be filled.
            #
            raise ActionExecutionRejection(
                self.name(),
                f"Failed to extract slot {slot_to_fill} with action {self.name()}",
            )
        return validation_events

    async def request_next_slot(
        self,
        tracker: "DialogueStateTracker",
        domain: Domain,
        output_channel: OutputChannel,
        nlg: NaturalLanguageGenerator,
        events_so_far: List[Event],
    ) -> List[Union[SlotSet, Event]]:
        """Request the next slot and response if needed, else return `None`."""
        request_slot_events: List[Event] = []

        if await self.is_done(output_channel, nlg, tracker, domain, events_so_far):
            # The custom action for slot validation decided to stop the form early
            return [SlotSet(REQUESTED_SLOT, None)]

        slot_to_request = next(
            (
                event.value
                for event in events_so_far
                if isinstance(event, SlotSet) and event.key == REQUESTED_SLOT
            ),
            None,
        )

        temp_tracker = self._temporary_tracker(tracker, events_so_far, domain)

        if not slot_to_request:
            slot_to_request = self._find_next_slot_to_request(temp_tracker, domain)
            request_slot_events.append(SlotSet(REQUESTED_SLOT, slot_to_request))

        if slot_to_request:
            bot_message_events = await self._ask_for_slot(
                domain, nlg, output_channel, slot_to_request, temp_tracker
            )
            return request_slot_events + bot_message_events

        # no more required slots to fill
        return [SlotSet(REQUESTED_SLOT, None)]

    def _find_next_slot_to_request(
        self, tracker: DialogueStateTracker, domain: Domain
    ) -> Optional[Text]:
        return next(
            (
                slot
                for slot in self.required_slots(domain)
                if self._should_request_slot(tracker, slot)
            ),
            None,
        )

    def _name_of_utterance(self, domain: Domain, slot_name: Text) -> Optional[Text]:
        search_path = [
            f"action_ask_{self._form_name}_{slot_name}",
            f"{UTTER_PREFIX}ask_{self._form_name}_{slot_name}",
            f"action_ask_{slot_name}",
            f"{UTTER_PREFIX}ask_{slot_name}",
        ]

        found_actions = (
            action_name
            for action_name in search_path
            if action_name in domain.action_names_or_texts
        )

        return next(found_actions, None)

    async def _ask_for_slot(
        self,
        domain: Domain,
        nlg: NaturalLanguageGenerator,
        output_channel: OutputChannel,
        slot_name: Text,
        tracker: DialogueStateTracker,
    ) -> List[Event]:
        logger.debug(f"Request next slot '{slot_name}'")

        action_name_to_ask_for_next_slot = self._name_of_utterance(domain, slot_name)
        if not action_name_to_ask_for_next_slot:
            # Use a debug log as the user might have asked as part of a custom action
            logger.debug(
                f"There was no action found to ask for slot '{slot_name}' "
                f"name to be filled."
            )
            return []

        action_to_ask_for_next_slot = action.action_for_name_or_text(
            action_name_to_ask_for_next_slot, domain, self.action_endpoint
        )
        return await action_to_ask_for_next_slot.run(
            output_channel, nlg, tracker, domain
        )

    async def _validate_if_required(
        self,
        tracker: "DialogueStateTracker",
        domain: Domain,
        output_channel: OutputChannel,
        nlg: NaturalLanguageGenerator,
    ) -> List[Event]:
        """Return a list of events from `self.validate(...)`.

        Validation is required if:
           - the form is active
           - the form is called after `action_listen`
           - form validation was not cancelled
        """
        # No active_loop means there are no form filled slots to validate yet
        if not tracker.active_loop:
            return []

        needs_validation = (
            tracker.latest_action_name == ACTION_LISTEN_NAME
            and not tracker.active_loop.get(LOOP_INTERRUPTED, False)
        )

        if needs_validation:
            logger.debug(f"Validating user input '{tracker.latest_message}'.")
            return await self.validate(tracker, domain, output_channel, nlg)
        else:
            # Needed to determine which slots to request although there are no slots
            # to actually validate, which happens when coming back to the form after
            # an unhappy path
            return await self.validate_slots({}, tracker, domain, output_channel, nlg)

    @staticmethod
    def _should_request_slot(tracker: "DialogueStateTracker", slot_name: Text) -> bool:
        """Check whether form action should request given slot."""
        return tracker.get_slot(slot_name) is None

    async def activate(
        self,
        output_channel: "OutputChannel",
        nlg: "NaturalLanguageGenerator",
        tracker: "DialogueStateTracker",
        domain: "Domain",
    ) -> List[Event]:
        """Activate form if the form is called for the first time.

        If activating, validate any required slots that were filled before
        form activation and return `Form` event with the name of the form, as well
        as any `SlotSet` events from validation of pre-filled slots.

        Args:
            output_channel: The output channel which can be used to send messages
                to the user.
            nlg: `NaturalLanguageGenerator` to use for response generation.
            tracker: Current conversation tracker of the user.
            domain: Current model domain.

        Returns:
            Events from the activation.
        """
        logger.debug(f"Activated the form '{self.name()}'.")
        # collect values of required slots filled before activation
        prefilled_slots = {}

        for slot_name in self.required_slots(domain):
            if not self._should_request_slot(tracker, slot_name):
                prefilled_slots[slot_name] = tracker.get_slot(slot_name)

        if not prefilled_slots:
            logger.debug("No pre-filled required slots to validate.")
            return []

        logger.debug(f"Validating pre-filled required slots: {prefilled_slots}")
        return await self.validate_slots(
            prefilled_slots, tracker, domain, output_channel, nlg
        )

    async def do(
        self,
        output_channel: "OutputChannel",
        nlg: "NaturalLanguageGenerator",
        tracker: "DialogueStateTracker",
        domain: "Domain",
        events_so_far: List[Event],
    ) -> List[Event]:
        events = await self._validate_if_required(tracker, domain, output_channel, nlg)

        if not self._user_rejected_manually(events):
            events += await self.request_next_slot(
                tracker, domain, output_channel, nlg, events_so_far + events
            )

        return events

    async def is_done(
        self,
        output_channel: "OutputChannel",
        nlg: "NaturalLanguageGenerator",
        tracker: "DialogueStateTracker",
        domain: "Domain",
        events_so_far: List[Event],
    ) -> bool:
        """Checks if loop can be terminated."""
        if any(isinstance(event, ActionExecutionRejected) for event in events_so_far):
            return False

        # Custom validation actions can decide to terminate the loop early by
        # setting the requested slot to `None` or setting `ActiveLoop(None)`.
        # We explicitly check only the last occurrences for each possible termination
        # event instead of doing `return event in events_so_far` to make it possible
        # to override termination events which were returned earlier.
        return (
            next(
                (
                    event
                    for event in reversed(events_so_far)
                    if isinstance(event, SlotSet) and event.key == REQUESTED_SLOT
                ),
                None,
            )
            == SlotSet(REQUESTED_SLOT, None)
            or next(
                (
                    event
                    for event in reversed(events_so_far)
                    if isinstance(event, ActiveLoop)
                ),
                None,
            )
            == ActiveLoop(None)
        )

    async def deactivate(self, *args: Any, **kwargs: Any) -> List[Event]:
        """Deactivates form."""
        logger.debug(f"Deactivating the form '{self.name()}'")
        return []<|MERGE_RESOLUTION|>--- conflicted
+++ resolved
@@ -147,15 +147,9 @@
         Returns:
             A set of json dumps of unique mappings of type `from_entity`.
         """
-<<<<<<< HEAD
         unique_entity_slot_mappings: Set[Text] = set()
         duplicate_entity_slot_mappings: Set[Text] = set()
-        domain_slots = domain.as_dict().get(KEY_SLOTS)
-=======
-        unique_entity_slot_mappings = set()
-        duplicate_entity_slot_mappings = set()
         domain_slots = domain.as_dict().get(KEY_SLOTS, {})
->>>>>>> ec8de9bc
         for slot in domain.required_slots_for_form(self.name()):
             for slot_mapping in domain_slots.get(slot, {}).get(SLOT_MAPPINGS, []):
                 if slot_mapping.get(MAPPING_TYPE) == str(SlotMappingType.FROM_ENTITY):
