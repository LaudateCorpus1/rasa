--- conflicted
+++ resolved
@@ -820,11 +820,7 @@
     # set of distinct intents
     distinct_intents = {m.data["intent"] for m in messages if "intent" in m.data}
 
-<<<<<<< HEAD
-    return [{i: {}} for i in intents]
-=======
     return distinct_intents
->>>>>>> 9a2750b7
 
 
 async def _write_domain_to_file(
@@ -842,11 +838,6 @@
     templates = NEW_TEMPLATES
 
     # TODO for now there is no way to distinguish between action and form
-<<<<<<< HEAD
-    intent_properties = Domain.combine_intents_in_dict(_intents_from_messages(messages))
-
-=======
->>>>>>> 9a2750b7
     collected_actions = list(
         {e["name"] for e in actions if e["name"] not in default_action_names()}
     )
