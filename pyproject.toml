[build-system]
requires = [ "poetry-core>=1.0.4",]
build-backend = "poetry.core.masonry.api"

[tool.black]
line-length = 88
target-version = [ "py37", "py38", "py39",]
exclude = "((.eggs | .git | .pytest_cache | build | dist))"

[tool.poetry]
name = "rasa"
version = "3.2.6"
description = "Open source machine learning framework to automate text- and voice-based conversations: NLU, dialogue management, connect to Slack, Facebook, and more - Create chatbots and voice assistants"
authors = [ "Rasa Technologies GmbH <hi@rasa.com>",]
maintainers = [ "Tom Bocklisch <tom@rasa.com>",]
homepage = "https://rasa.com"
repository = "https://github.com/rasahq/rasa"
documentation = "https://rasa.com/docs"
classifiers = [ "Development Status :: 5 - Production/Stable", "Intended Audience :: Developers", "License :: OSI Approved :: Apache Software License", "Topic :: Software Development :: Libraries",]
keywords = [ "nlp", "machine-learning", "machine-learning-library", "bot", "bots", "botkit", "rasa conversational-agents", "conversational-ai", "chatbot", "chatbot-framework", "bot-framework",]
include = [ "LICENSE.txt", "README.md", "rasa/shared/core/training_data/visualization.html", "rasa/cli/default_config.yml", "rasa/shared/importers/*", "rasa/utils/schemas/*", "rasa/keys",]
readme = "README.md"
license = "Apache-2.0"

[tool.towncrier]
package = "rasa"
package_dir = "rasa"
filename = "CHANGELOG.mdx"
directory = "./changelog"
underlines = "   "
title_format = "## [{version}] - {project_date}"
template = "./changelog/_template.md.jinja2"
start_string = "<!-- TOWNCRIER -->\n"
issue_format = "[#{issue}](https://github.com/rasahq/rasa/issues/{issue})"
[[tool.towncrier.type]]
directory = "removal"
name = "Deprecations and Removals"
showcontent = true

[[tool.towncrier.type]]
directory = "feature"
name = "Features"
showcontent = true

[[tool.towncrier.type]]
directory = "improvement"
name = "Improvements"
showcontent = true

[[tool.towncrier.type]]
directory = "bugfix"
name = "Bugfixes"
showcontent = true

[[tool.towncrier.type]]
directory = "doc"
name = "Improved Documentation"
showcontent = true

[[tool.towncrier.type]]
directory = "misc"
name = "Miscellaneous internal changes"
showcontent = false

[tool.poetry.dependencies]
python = ">=3.7,<3.10"
boto3 = "^1.12"
requests = "^2.23"
matplotlib = ">=3.1,<3.6"
attrs = ">=19.3,<22.2"
jsonpickle = ">=1.3,<2.3"
redis = ">=3.4,<5.0"
numpy = ">=1.19.2,<1.22.0"
scipy = ">=1.4.1,<1.8.0"
absl-py = ">=0.9,<1.3"
apscheduler = ">=3.6,<3.10"
tqdm = "^4.31"
networkx = ">=2.4,<2.7"
fbmessenger = "~6.0.0"
pykwalify = ">=1.7,<1.9"
coloredlogs = ">=10,<16"
"ruamel.yaml" = "^0.16.5"
scikit-learn = ">=0.22,<1.1"
slackclient = "^2.0.0"
twilio = ">=6.26,<6.51"
webexteamssdk = ">=1.1.1,<1.7.0"
mattermostwrapper = "~2.2"
rocketchat_API = ">=0.6.31,<1.26.0"
colorhash = "~1.0.2"
jsonschema = ">=3.2,<4.15"
packaging = ">=20.0,<21.0"
pytz = ">=2019.1,<2023.0"
rasa-sdk = "~3.2.0"
colorclass = "~2.2"
terminaltables = "~3.1.0"
sanic = "~21.12"
sanic-cors = "~2.0.0"
sanic-jwt = "^1.6.0"
cloudpickle = ">=1.2,<2.2"
aiohttp = ">=3.6,!=3.7.4.post0,<3.9"
questionary = ">=1.5.1,<1.11.0"
<<<<<<< HEAD
# there is currently an issue with 3.0.29 as it changes the unit test
# interface for testing CLI interactions. this change breaks our unit
# tests.
=======
>>>>>>> e4ebdbbe
prompt-toolkit = "^3.0,<3.0.29"
python-socketio = ">=4.4,<6"
python-engineio = ">=4,<6,!=5.0.0"
pydot = "~1.4"
SQLAlchemy = ">=1.4.0,<1.5.0"
sklearn-crfsuite = "~0.3"
psycopg2-binary = ">=2.8.2,<2.10.0"
python-dateutil = "~2.8"
tensorflow = { version = "~2.8.2", markers="sys_platform != 'darwin' or platform_machine != 'arm64'"} 
tensorflow-macos = { version = "2.8.0", markers="sys_platform == 'darwin' and platform_machine == 'arm64'"}
tensorflow-metal = { version = "0.5.1", markers="sys_platform == 'darwin' and platform_machine == 'arm64'"}
# protobuf in newer versions currenlty creates issues for tensorflow
# see: https://github.com/tensorflow/tensorflow/blob/v2.8.2/tensorflow/tools/pip_package/setup.py#L84
protobuf = ">=3.9.2,< 3.20"
tensorflow_hub = "~0.12.0"
tensorflow-addons = "~0.17.0"
setuptools = ">=41.0.0"
kafka-python = ">=1.4,<3.0"
ujson = ">=1.35,<6.0"
regex = ">=2020.6,<2022.8"
joblib = ">=0.15.1,<1.2.0"
sentry-sdk = ">=0.17.0,<1.10.0"
aio-pika = ">=6.7.1,<9.0.0"
pyTelegramBotAPI = ">=3.7.3,<5.0.0"
dask = "2022.2.0"
typing-extensions = "^3.7.4"
typing-utils = "^0.1.0"
tarsafe = "^0.0.3"
google-auth = "<3"
CacheControl = "^0.12.9"
randomname = "^0.1.5"
sanic-routing = "^0.7.2"

[tool.poetry.dev-dependencies]
pytest-cov = "^3.0.0"
pytest-asyncio = "^0.14.0"
pytest-xdist = "^2.2.1"
pytest = "^7.1.1"
freezegun = "^1.0.0"
responses = "^0.20.0"
aioresponses = "^0.7.2"
moto = "~=4.0.0"
fakeredis = "^1.5.2"
mongomock = "^4.1.2"
black = "22.6.0"
flake8 = "^5.0.4"
flake8-docstrings = "^1.5.0"
google-cloud-storage = "^2.4.0"
azure-storage-blob = "<12.12.0"
coveralls = "^3.0.1"
towncrier = "^21.3.0"
toml = "^0.10.0"
pep440-version-utils = "^0.3.0"
pydoc-markdown = "^4.5.1"
pytest-timeout = "^2.1.0"
mypy = "^0.971"
bandit = "^1.6.3"
types-pkg-resources = "^0.1.3"
types-pytz = "^2022.1.1"
types-python-dateutil = "^2.8.12"
types-requests = "^2.25.0"
types-setuptools = "^65.1.0"
memory-profiler = "^0.60.0"
psutil = "^5.8.0"
mypy-extensions = "^0.4.3"
sanic-testing = "^0.8.0"
analytics-python = "^1.4.0"
datadog-api-client = "^2.0.0"
datadog = "^0.43.0"
types-redis = "^4.3.4"

[tool.poetry.extras]
spacy = [ "spacy",]
jieba = [ "jieba",]
transformers = [ "transformers", "sentencepiece",]
full = [ "spacy", "transformers", "sentencepiece", "jieba",]
gh-release-notes = [ "github3.py",]

[tool.poetry.scripts]
rasa = "rasa.__main__:main"

[tool.poetry.dependencies.PyJWT]
version = "^2.0.0"
extras = [ "crypto",]

[tool.poetry.dependencies.colorama]
version = "^0.4.4"
markers = "sys_platform == 'win32'"

[tool.poetry.dependencies.spacy]
version = ">=3.1,<3.3"
optional = true

[tool.poetry.dependencies.tensorflow-text]
<<<<<<< HEAD
version = "^2.7.0"
markers = "sys_platform!='win32' and platform_machine!='arm64'"
=======
version = "~2.7.0"
markers = "sys_platform!='win32'"
>>>>>>> e4ebdbbe

[tool.poetry.dependencies."github3.py"]
version = "~1.3.0"
optional = true

[tool.poetry.dependencies.transformers]
version = "~4.13.0"
optional = true

[tool.poetry.dependencies.sentencepiece]
version = "~0.1.96"
optional = true
extras = [ "sentencepiece",]

[tool.poetry.dependencies.jieba]
version = ">=0.39, <0.43"
optional = true

[tool.poetry.dependencies.pymongo]
version = ">=3.8,<3.11"
extras = [ "tls", "srv",]

[tool.poetry.dev-dependencies.pytest-sanic]
git = "https://github.com/RasaHQ/pytest-sanic"
branch = "fix_signal_issue"<|MERGE_RESOLUTION|>--- conflicted
+++ resolved
@@ -99,12 +99,9 @@
 cloudpickle = ">=1.2,<2.2"
 aiohttp = ">=3.6,!=3.7.4.post0,<3.9"
 questionary = ">=1.5.1,<1.11.0"
-<<<<<<< HEAD
 # there is currently an issue with 3.0.29 as it changes the unit test
 # interface for testing CLI interactions. this change breaks our unit
 # tests.
-=======
->>>>>>> e4ebdbbe
 prompt-toolkit = "^3.0,<3.0.29"
 python-socketio = ">=4.4,<6"
 python-engineio = ">=4,<6,!=5.0.0"
@@ -199,13 +196,8 @@
 optional = true
 
 [tool.poetry.dependencies.tensorflow-text]
-<<<<<<< HEAD
-version = "^2.7.0"
+version = "~2.8.0"
 markers = "sys_platform!='win32' and platform_machine!='arm64'"
-=======
-version = "~2.7.0"
-markers = "sys_platform!='win32'"
->>>>>>> e4ebdbbe
 
 [tool.poetry.dependencies."github3.py"]
 version = "~1.3.0"
