--- conflicted
+++ resolved
@@ -203,45 +203,6 @@
 version = "0.19.0"
 markers = "sys_platform == 'linux' and (platform_machine == 'arm64' or platform_machine == 'aarch64')"
 
-<<<<<<< HEAD
-[tool.poetry.dev-dependencies]
-pytest-cov = "^4.0.0"
-pytest-asyncio = "^0.20.0"
-pytest-xdist = "^3.2.1"
-pytest = "^7.3.1"
-freezegun = "^1.0.0"
-responses = "^0.22.0"
-aioresponses = "^0.7.2"
-moto = "~=4.1.2"
-fakeredis = "^2.11.2"
-mongomock = "^4.1.2"
-black = "^22.10.0"
-google-cloud-storage = "^2.4.0"
-azure-storage-blob = "<12.16.0"
-coveralls = "^3.0.1"
-towncrier = "^22.8.0"
-toml = "^0.10.0"
-pep440-version-utils = "^0.3.0"
-pydoc-markdown = "^4.5.1"
-pytest-timeout = "^2.1.0"
-mypy = "^1.0.0"
-bandit = "^1.6.3"
-types-pytz = "^2022.1.1"
-types-python-dateutil = "^2.8.19"
-types-requests = "^2.25.0"
-types-setuptools = "^67.2.0"
-memory-profiler = "^0.61.0"
-psutil = "^5.8.0"
-mypy-extensions = "^0.4.3"
-sanic-testing = ">=21.12.0,<22.9.0"
-analytics-python = "^1.4.0"
-datadog-api-client = "^2.0.0"
-datadog = "^0.45.0"
-types-redis = "^4.3.20"
-httpx = "0.23.3"
-
-=======
->>>>>>> b6fe01ea
 [tool.poetry.extras]
 spacy = [ "spacy",]
 jieba = [ "jieba",]
@@ -333,11 +294,7 @@
 branch = "fix_signal_issue"
 
 [tool.poetry.group.dev.dependencies]
-<<<<<<< HEAD
 ruff = ">=0.0.255,<0.0.270"
-docker = "^6.0.1"
-=======
-ruff = "^0.0.255"
 docker = "^6.0.1"
 pytest-cov = "^4.0.0"
 pytest-asyncio = "^0.20.0"
@@ -372,5 +329,4 @@
 datadog-api-client = "^2.0.0"
 datadog = "^0.45.0"
 types-redis = "^4.3.20"
-httpx = "0.23.3"
->>>>>>> b6fe01ea
+httpx = "0.23.3"